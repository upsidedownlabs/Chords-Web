--- conflicted
+++ resolved
@@ -46,8 +46,6 @@
 
 - [Vendors](src/components/vendors.ts) list for board name and there vendor id are taken from [Stackblitz](https://stackblitz.com/edit/typescript-web-serial?file=vendors.ts) created by [William Grasel](https://github.com/willgm)
 
-<<<<<<< HEAD
-=======
 ## Icons Used
 - [Lucide React](https://lucide.dev/guide/packages/lucide-react)
 
@@ -73,7 +71,6 @@
     - [ ] **Arduino Nano Support** Add support for Nano board which supports up to 8 channels.
 
 
->>>>>>> e1eb0058
 ## Contributors
 
 Thank you for contributing to our project! Your support is invaluable in creating & enhancing Chords-Web and making it even better. 😊
