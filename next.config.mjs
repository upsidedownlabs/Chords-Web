--- conflicted
+++ resolved
@@ -1,4 +1,3 @@
-<<<<<<< HEAD
 import nextPwa from "next-pwa";
 
 /** @type {import('next').NextConfig} */
@@ -19,12 +18,6 @@
   output: "export", // Ensures it works with static export
   basePath: isGithubActor ? "" : "/Chords-Web",
   assetPrefix: isGithubActor ? "" : "/Chords-Web",
-=======
-/** @type {import('next').NextConfig} */
-const nextConfig = {
-  reactStrictMode: true,
-  output: 'export',  // This is key for static export
->>>>>>> f70f429d
   images: {
     unoptimized: true,
     remotePatterns: [
@@ -34,6 +27,7 @@
       },
     ],
   },
+  ...withPWA,
 };
-/* module.exports = nextConfig*/
-export default nextConfig;+
+export default config;