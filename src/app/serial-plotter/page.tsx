"use client";

import { useEffect, useState, useRef, useCallback } from "react";
import { WebglPlot, WebglLine, ColorRGBA } from "webgl-plot";
import { Button } from "@/components/ui/button";
<<<<<<< HEAD
=======
import Navbar from "@/components/Navbar";
>>>>>>> c2406699

interface DataPoint {
    values: number[];
}

const channelColors = ["#F5A3B1", "#86D3ED", "#7CD6C8", "#C2B4E2", "#48d967", "#FFFF8C"];

const SerialPlotter = () => {
    const [port, setPort] = useState<SerialPort | null>(null);
    const [reader, setReader] = useState<ReadableStreamDefaultReader | null>(null);
    const [isConnected, setIsConnected] = useState(false);
    const [rawData, setRawData] = useState<string>("");
    const selectedChannelsRef = useRef<number[]>([]);
    const [showCombined, setShowCombined] = useState(true);
<<<<<<< HEAD
=======
    const selectedChannelsRef = useRef<number[]>([]);
>>>>>>> c2406699
    const rawDataRef = useRef<HTMLDivElement | null>(null);
    const maxPoints = 1000;
    const canvasRef = useRef<HTMLCanvasElement | null>(null);
    const wglpRef = useRef<WebglPlot | null>(null);
    const linesRef = useRef<WebglLine[]>([]);
    const [showCommandInput, setShowCommandInput] = useState(false);
    const [command, setCommand] = useState("");
    const [boardName, setBoardName] = useState<string | null>(null);
<<<<<<< HEAD
=======
    const [viewMode, setViewMode] = useState<"monitor" | "plotter" | "both">("both");
>>>>>>> c2406699
    const baudRateref = useRef<number>(115200);
    const bitsref = useRef<number>(10);

    useEffect(() => {
        if (rawDataRef.current) {
            rawDataRef.current.scrollTop = rawDataRef.current.scrollHeight;
        }
    }, [rawData]);

    const maxRawDataLines = 1000; // Limit for raw data lines

<<<<<<< HEAD
=======
    // ✅ RE-INITIALIZE WebGL when `selectedChannels` updates
    useEffect(() => {
        if (!canvasRef.current || selectedChannels.length === 0) return;

        const canvas = canvasRef.current;
        canvas.width = canvas.clientWidth;
        canvas.height = canvas.clientHeight;

        const wglp = new WebglPlot(canvas);
        wglpRef.current = wglp;

        // Clear old lines
        linesRef.current = [];

        selectedChannels.forEach((_, i) => {
            const line = new WebglLine(getLineColor(i), maxPoints);
            line.lineSpaceX(-1, 2 / maxPoints);
            wglp.addLine(line);
            linesRef.current.push(line);
        });

        wglp.update();
    }, [selectedChannels]); // ✅ Runs when channels are detected

    useEffect(() => {
        if (!canvasRef.current) return;

        const canvas = canvasRef.current;
        canvas.width = canvas.clientWidth;
        canvas.height = canvas.clientHeight;

        if (viewMode === "both" || viewMode === "plotter") {
            const wglp = new WebglPlot(canvas);
            wglpRef.current = wglp;

            // Clear and re-add lines
            linesRef.current = [];

            selectedChannels.forEach((_, i) => {
                const line = new WebglLine(getLineColor(i), maxPoints);
                line.lineSpaceX(-1, 2 / maxPoints);
                wglp.addLine(line);
                linesRef.current.push(line);
            });

            // Re-plot existing data
            updateWebGLPlot(data); // Ensure existing data is plotted

            wglp.update();
        } else {
            wglpRef.current = null; // Reset the WebGL plot reference when hiding
        }
    }, [selectedChannels, showCombined, data, viewMode]); // Include viewMode in dependencies

>>>>>>> c2406699
    const getLineColor = (index: number): ColorRGBA => {
        const hex = channelColors[index % channelColors.length];
        const r = parseInt(hex.slice(1, 3), 16) / 255;
        const g = parseInt(hex.slice(3, 5), 16) / 255;
        const b = parseInt(hex.slice(5, 7), 16) / 255;
        return new ColorRGBA(r, g, b, 1);
    };

    const connectToSerial = useCallback(async () => {
        try {
            const ports = await (navigator as any).serial.getPorts();
            let selectedPort = ports.length > 0 ? ports[0] : null;

            if (!selectedPort) {
                selectedPort = await (navigator as any).serial.requestPort();
            }

            await selectedPort.open({ baudRate: baudRateref.current });
            setPort(selectedPort);
            setIsConnected(true);
            setRawData("");
            wglpRef.current = null;
            linesRef.current = [];
            selectedChannelsRef.current = [];
            readSerialData(selectedPort);
        } catch (err) {
            console.error("Error connecting to serial:", err);
        }
<<<<<<< HEAD
    }, [ baudRateref.current, setPort, setIsConnected, setRawData, wglpRef, linesRef]);
=======
    }, [baudRateref.current, setPort, setIsConnected, setRawData, wglpRef, linesRef]);

>>>>>>> c2406699

    const readSerialData = async (serialPort: SerialPort) => {
        try {
            const serialReader = serialPort.readable?.getReader();
            if (!serialReader) return;
            setReader(serialReader);

            let buffer = "";
            let receivedData = false;
            while (true) {
                const { value, done } = await serialReader.read();
                if (done) break;
                if (value) {
                    receivedData = true;
                    setShowCommandInput(false);

                    buffer += new TextDecoder().decode(value);
                    const lines = buffer.split("\n");
                    buffer = lines.pop() || ""; // Store incomplete line for next read

                    let newData: DataPoint[] = [];
                    lines.forEach((line) => {
                        setRawData((prev) => {
                            const newRawData = prev.split("\n").concat(line.trim().replace(/\s+/g, " "));
                            return newRawData.slice(-maxRawDataLines).join("\n");
                        });

                        // Detect Board Name
                        if (line.includes("BOARD:")) {
                            setBoardName(line.split(":")[1].trim());
                            setShowCommandInput(true);
                        }

                        // Convert to numeric data
                        const values = line.trim().split(/\s+/).map(parseFloat).filter((v) => !isNaN(v));
                        if (values.length > 0) {
                            newData.push({ values });
                            updateWebGLPlot(values);
                            // ✅ Ensure `selectedChannels` updates before plotting
                            if (selectedChannelsRef.current.length !== values.length) {
                                selectedChannelsRef.current = Array.from({ length: values.length }, (_, i) => i);
                                createCanvas();
                            }
                            updateWebGLPlot(values);

                        }

                    });

                }
            }
            serialReader.releaseLock();
        } catch (err) {
            console.error("Error reading serial data:", err);
        }
    };
<<<<<<< HEAD


    const createCanvas = () => {
        if (!canvasRef.current) return;

        const canvas = canvasRef.current;
        canvas.width = canvas.clientWidth;
        canvas.height = canvas.clientHeight;

        const wglp = new WebglPlot(canvas);
        wglpRef.current = wglp;

        // Clear and re-add lines
        linesRef.current = [];

        selectedChannelsRef.current.forEach((_, i) => {
            const line = new WebglLine(getLineColor(i), maxPoints);
            line.lineSpaceX(-1, 2 / maxPoints);
            wglp.addLine(line);
            linesRef.current.push(line);
        });

        wglp.update();
    };
=======
>>>>>>> c2406699

    useEffect(() => {
        let isMounted = true;

        const animate = () => {
            if (!isMounted) return;
            requestAnimationFrame(animate);
            requestAnimationFrame(() => {
                if (wglpRef.current) {
                    wglpRef.current.update();
                }
            });
        };

        requestAnimationFrame(animate); // Ensure continuous updates

        return () => {
            isMounted = false;
        };
    }, []);

    useEffect(() => {
        const checkPortStatus = async () => {
            if (port) {
                try {
                    await port.getInfo(); // This may throw an error if the device is disconnected
                } catch {
                    setIsConnected(false);
                    setPort(null);
                    console.warn("Serial device disconnected.");
                }
            }
        };

        const interval = setInterval(checkPortStatus, 3000);
        return () => clearInterval(interval);
    }, [port]);

<<<<<<< HEAD

    const updateWebGLPlot = useCallback((newData: number[]) => {
        if (!wglpRef.current || linesRef.current.length === 0) return;
=======
    const updateWebGLPlot = (newData: DataPoint[]) => {
        if (!wglpRef.current || linesRef.current.length === 0 || newData.length === 0) return;
>>>>>>> c2406699

        const bitsPoints = Math.pow(2, bitsref.current);
        const yScale = 2 / bitsPoints;

        // Update each channel with one new data point
        selectedChannelsRef.current.forEach((index) => {
            if (newData[index] !== undefined) {
                const yValue = ((newData[index] - bitsPoints / 2) * yScale);
                linesRef.current[index]?.shiftAdd(new Float32Array([yValue]));
            }
        });
    }, [bitsref.current, selectedChannelsRef.current]);

<<<<<<< HEAD


=======
                // Clamp Y-value to be within -1 and 1
                const yValue = Math.max(-1, Math.min(1, ((dataPoint.values[index] - yMin) / yRange) * 2 - 1));

                // Update combined plot
                const combinedLine = linesRef.current[index];
                if (combinedLine) {
                    combinedLine.shiftAdd(new Float32Array([yValue]));
                }
            });
        });

        // Efficiently trigger a render update
        requestAnimationFrame(() => {
            if (wglpRef.current) wglpRef.current.update();
        });
    };
>>>>>>> c2406699

    const disconnectSerial = async () => {
        if (reader) {
            await reader.cancel();
            reader.releaseLock();
            setReader(null);
        }
        if (port) {
            await port.close();
            setPort(null);
        }

        setIsConnected(false);

        // Clear WebGL Plot
        if (wglpRef.current) {
            wglpRef.current.clear();
            wglpRef.current = null;
        }
        linesRef.current = [];
    };
<<<<<<< HEAD
    

=======
>>>>>>> c2406699
    const handleBaudRateChange = async (newBaudRate: number) => {
        if (isConnected && port) {
            await disconnectSerial(); // Disconnect current connection
        }
<<<<<<< HEAD
        baudRateref.current =newBaudRate;
=======
        baudRateref.current = newBaudRate;
>>>>>>> c2406699
        setTimeout(() => {
            connectToSerial(); // Reconnect with the new baud rate
        }, 500);
    };
<<<<<<< HEAD
    

=======
>>>>>>> c2406699
    const sendCommand = async () => {
        if (!port?.writable || !command.trim()) return;

        try {
            const writer = port.writable.getWriter(); // Get writer
            await writer.write(new TextEncoder().encode(command + "\n"));
            writer.releaseLock(); // Release writer after writing

        } catch (err) {
            console.error("Error sending command:", err);
        }
    };

    return (
<<<<<<< HEAD
        <div className="w-full h-screen mx-auto border rounded-2xl shadow-xl flex flex-col gap-4 overflow-hidden p-4">
            <h1 className="text-2xl font-bold text-center">Chords Serial Plotter & Monitor</h1>

            {/* Graph Container - Dynamic Height */}
            <div className="w-full flex-grow flex flex-col gap-2">
                {showCombined && (
                    <div className="border rounded-xl shadow-lg bg-[#1a1a2e] p-2 w-full h-full flex flex-col">
                        <h2 className="text-sm font-semibold text-center mb-1 text-white">Combined Plot</h2>
                        <canvas ref={canvasRef} className="w-full h-full rounded-xl" />
                    </div>
                )}
            </div>

            {/* Raw Data Output / Command Input - Responsive Height */}
            <div ref={rawDataRef} className="w-full border rounded-xl shadow-lg bg-[#1a1a2e] text-white overflow-auto min-h-[160px] max-h-[40vh] flex flex-col relative">
                {/* Sticky Top-right Controls */}
                <div className="sticky top-0 right-0 flex items-center justify-end space-x-2 bg-[#1a1a2e] p-2 z-10">
                    {/* Baud Rate Selector */}
                    {/* Command Input or Raw Data */}
                    <div className="flex items-center space-x-1 p-1">
                        <input
                            type="text"
                            value={command}
                            onChange={(e) => setCommand(e.target.value)}
                            placeholder="Enter command (WHORU, START)"
                            className="w-full p-1 rounded bg-gray-800 text-white border border-gray-600 text-xs"
                        />
                        <Button onClick={sendCommand} className="px-2 py-1 text-xs font-semibold">Send</Button>
                    </div>
                    <div className="flex items-center space-x-2">
                        <label className="text-xs font-semibold">Bits</label>
                        <select
                            value={bitsref.current}
                            onChange={(e) => bitsref.current= Number(e.target.value)}
                            className="p-1 border rounded bg-gray-800 text-white text-xs"
                        >
                            {[10, 12, 14, 16].map((Bits) => (
                                <option key={Bits} value={Bits}>
                                    {Bits}
                                </option>
                            ))}
                        </select>
                    </div>
                    <div className="flex items-center space-x-2">
                        <label className="text-xs font-semibold">Baud Rate:</label>
                        <select
                            value={ baudRateref.current}
                            onChange={(e) => handleBaudRateChange(Number(e.target.value))}
                            className="p-1 border rounded bg-gray-800 text-white text-xs"
                        >
                            {[9600, 19200, 38400, 57600, 115200, 230400, 460800, 921600].map((rate) => (
                                <option key={rate} value={rate}>
                                    {rate}
                                </option>
                            ))}
                        </select>
                    </div>

                    {/* Clear Data Button */}
                    <button
                        onClick={() => setRawData("")}
                        className="px-2 py-1 text-xs bg-red-600 text-white rounded shadow-md hover:bg-red-700 transition"
                    >
                        Clear
                    </button>
                </div>

                {/* Title */}
                <h2 className="text-sm font-semibold text-center mb-4">
                    {boardName ? `Connected to: ${boardName}` : "Raw Data Output"}
                </h2>


                <pre className="text-xs whitespace-pre-wrap break-words px-4 pb-4 flex-grow">{rawData}</pre>

            </div>
            <div className="flex justify-center flex-wrap gap-2">
                <Button onClick={connectToSerial} disabled={isConnected} className="px-4 py-2 text-sm font-semibold">
                    {isConnected ? "Connected" : "Connect Serial"}
                </Button>
                <Button onClick={disconnectSerial} disabled={!isConnected} className="px-4 py-2 text-sm font-semibold">
                    Disconnect
                </Button>
            </div>
        </div>

=======
        <div className="w-full h-screen mx-auto border rounded-2xl shadow-xl flex flex-col gap- overflow-hidden px-4">
            <Navbar isDisplay={true} />

            <div className="w-full flex flex-col gap-2 flex-grow overflow-hidden">

                {/* Plotter - Adjusts Height Dynamically */}
                {viewMode !== "monitor" && (
                    <div className="w-full flex flex-col flex-grow min-h-[40vh]">
                        <div className="border rounded-xl shadow-lg bg-[#1a1a2e] p-2 w-full h-full flex flex-col">
                            {/* Canvas Container */}
                            <div className="canvas-container w-full h-full flex items-center justify-center overflow-hidden">
                                <canvas ref={canvasRef} className="w-full h-full rounded-xl" />
                            </div>
                        </div>
                    </div>
                )}
                {/* Monitor - Adjusts Height Dynamically */}
                {viewMode !== "plotter" && (
    <div ref={rawDataRef} className={`w-full border rounded-xl shadow-lg bg-[#1a1a2e] text-white overflow-auto flex flex-col flex-grow ${viewMode === "both" ? "min-h-[55vh]" : "min-h-[50vh]"}`}>
        {/* Title Bar with Input and Buttons */}
        <div className="sticky top-0 flex items-center justify-between bg-[#1a1a2e] p-2 z-10">
            {/* Input Box (Top Left) */}
            <input
                type="text"
                value={command}
                onChange={(e) => setCommand(e.target.value)}
                placeholder="Enter command (WHORU, START)"
                className="w-1/3 p-1 rounded bg-gray-800 text-white border border-gray-600 text-xs"
            />

            {/* Buttons (Top Right) */}
            <div className="flex items-center space-x-2">
                <Button onClick={sendCommand} className="px-2 py-1 text-xs font-semibold">Send</Button>
                <button
                    onClick={() => setRawData("")}
                    className="px-2 py-1 text-xs bg-red-600 text-white rounded shadow-md hover:bg-red-700 transition"
                >
                    Clear
                </button>
            </div>
        </div>

        {/* Data Display */}
        <pre className="text-xs whitespace-pre-wrap break-words px-4 pb-4 flex-grow overflow-auto">
            {rawData}
        </pre>
    </div>
)}
>>>>>>> c2406699

            </div>
            {/* Footer Section */}
            <footer className="flex flex-col gap-2 sm:flex-row py-2 m-2 w-full shrink-0 items-center justify-center px-2 md:px-4 border-t">
                {/* View Mode Selector */}
                <div className="flex justify-center space-x-2">
                    {(["monitor", "plotter", "both"] as const).map((mode) => (
                        <Button
                            key={mode}
                            onClick={() => setViewMode(mode)}
                            className={`px-3 py-1 text-sm rounded ${viewMode === mode ? "" : "bg-gray-700 text-gray-200"}`}
                        >
                            {mode.charAt(0).toUpperCase() + mode.slice(1)}
                        </Button>
                    ))}
                </div>

                {/* Connection Buttons */}
                <div className="flex justify-center flex-wrap gap-2">
                    <Button onClick={connectToSerial} disabled={isConnected} className="px-4 py-2 text-sm font-semibold">
                        {isConnected ? "Connected" : "Connect Serial"}
                    </Button>
                    <Button onClick={disconnectSerial} disabled={!isConnected} className="px-4 py-2 text-sm font-semibold">
                        Disconnect
                    </Button>
                </div>
                {/* Bits Selector */}
                <div className="flex items-center space-x-2">
                    <label className="text-xs font-semibold">Bits</label>
                    <select
                        value={bitsref.current}
                        onChange={(e) => (bitsref.current = Number(e.target.value))}
                        className="p-1 border rounded bg-gray-800 text-white text-xs"
                    >
                        {[10, 12, 14, 16].map((Bits) => (
                            <option key={Bits} value={Bits}>{Bits}</option>
                        ))}
                    </select>
                </div>
                {/* Baud Rate Selector */}
                <div className="flex items-center space-x-2">
                    <label className="text-xs font-semibold">Baud Rate:</label>
                    <select
                        value={baudRateref.current}
                        onChange={(e) => handleBaudRateChange(Number(e.target.value))}
                        className="p-1 border rounded bg-gray-800 text-white text-xs"
                    >
                        {[9600, 19200, 38400, 57600, 115200, 230400, 460800, 921600].map((rate) => (
                            <option key={rate} value={rate}>{rate}</option>
                        ))}
                    </select>
                </div>
            </footer>
        </div>
    );
};

export default SerialPlotter;<|MERGE_RESOLUTION|>--- conflicted
+++ resolved
@@ -3,28 +3,25 @@
 import { useEffect, useState, useRef, useCallback } from "react";
 import { WebglPlot, WebglLine, ColorRGBA } from "webgl-plot";
 import { Button } from "@/components/ui/button";
-<<<<<<< HEAD
-=======
 import Navbar from "@/components/Navbar";
->>>>>>> c2406699
 
 interface DataPoint {
+    time: number;
     values: number[];
 }
 
 const channelColors = ["#F5A3B1", "#86D3ED", "#7CD6C8", "#C2B4E2", "#48d967", "#FFFF8C"];
 
 const SerialPlotter = () => {
+    const maxChannels = 0;
+    const [data, setData] = useState<DataPoint[]>([]);
     const [port, setPort] = useState<SerialPort | null>(null);
     const [reader, setReader] = useState<ReadableStreamDefaultReader | null>(null);
     const [isConnected, setIsConnected] = useState(false);
     const [rawData, setRawData] = useState<string>("");
+    const [selectedChannels, setSelectedChannels] = useState<number[]>(Array.from({ length: maxChannels }, (_, i) => i));
+    const [showCombined, setShowCombined] = useState(true);
     const selectedChannelsRef = useRef<number[]>([]);
-    const [showCombined, setShowCombined] = useState(true);
-<<<<<<< HEAD
-=======
-    const selectedChannelsRef = useRef<number[]>([]);
->>>>>>> c2406699
     const rawDataRef = useRef<HTMLDivElement | null>(null);
     const maxPoints = 1000;
     const canvasRef = useRef<HTMLCanvasElement | null>(null);
@@ -33,12 +30,11 @@
     const [showCommandInput, setShowCommandInput] = useState(false);
     const [command, setCommand] = useState("");
     const [boardName, setBoardName] = useState<string | null>(null);
-<<<<<<< HEAD
-=======
     const [viewMode, setViewMode] = useState<"monitor" | "plotter" | "both">("both");
->>>>>>> c2406699
     const baudRateref = useRef<number>(115200);
     const bitsref = useRef<number>(10);
+    const channelsref = useRef<number>(1);
+    const sweepPositions = useRef<number[]>(new Array(channelsref.current).fill(0)); // Array for sweep positions
 
     useEffect(() => {
         if (rawDataRef.current) {
@@ -48,8 +44,6 @@
 
     const maxRawDataLines = 1000; // Limit for raw data lines
 
-<<<<<<< HEAD
-=======
     // ✅ RE-INITIALIZE WebGL when `selectedChannels` updates
     useEffect(() => {
         if (!canvasRef.current || selectedChannels.length === 0) return;
@@ -97,14 +91,12 @@
 
             // Re-plot existing data
             updateWebGLPlot(data); // Ensure existing data is plotted
-
             wglp.update();
         } else {
             wglpRef.current = null; // Reset the WebGL plot reference when hiding
         }
     }, [selectedChannels, showCombined, data, viewMode]); // Include viewMode in dependencies
 
->>>>>>> c2406699
     const getLineColor = (index: number): ColorRGBA => {
         const hex = channelColors[index % channelColors.length];
         const r = parseInt(hex.slice(1, 3), 16) / 255;
@@ -130,15 +122,19 @@
             linesRef.current = [];
             selectedChannelsRef.current = [];
             readSerialData(selectedPort);
+
+
+            setTimeout(() => {
+                sweepPositions.current = new Array(6).fill(0);
+
+            }, 6000);
+
+
         } catch (err) {
             console.error("Error connecting to serial:", err);
         }
-<<<<<<< HEAD
-    }, [ baudRateref.current, setPort, setIsConnected, setRawData, wglpRef, linesRef]);
-=======
     }, [baudRateref.current, setPort, setIsConnected, setRawData, wglpRef, linesRef]);
 
->>>>>>> c2406699
 
     const readSerialData = async (serialPort: SerialPort) => {
         try {
@@ -148,6 +144,14 @@
 
             let buffer = "";
             let receivedData = false;
+
+            // Timeout: If no data in 3 sec, show command input
+            setTimeout(() => {
+                if (!receivedData) {
+                    setShowCommandInput(true);
+                }
+            }, 3000);
+
             while (true) {
                 const { value, done } = await serialReader.read();
                 if (done) break;
@@ -175,19 +179,23 @@
                         // Convert to numeric data
                         const values = line.trim().split(/\s+/).map(parseFloat).filter((v) => !isNaN(v));
                         if (values.length > 0) {
-                            newData.push({ values });
-                            updateWebGLPlot(values);
+                            newData.push({ time: Date.now(), values });
+                            channelsref.current = values.length;
                             // ✅ Ensure `selectedChannels` updates before plotting
-                            if (selectedChannelsRef.current.length !== values.length) {
-                                selectedChannelsRef.current = Array.from({ length: values.length }, (_, i) => i);
-                                createCanvas();
-                            }
-                            updateWebGLPlot(values);
-
+                            setSelectedChannels((prevChannels) => {
+                                if (prevChannels.length !== values.length) {
+                                    return Array.from({ length: values.length }, (_, i) => i);
+                                }
+
+                                return prevChannels;
+                            });
                         }
-
                     });
 
+                    if (newData.length > 0) {
+                        updateWebGLPlot(newData);
+                        setData((prev) => [...prev, ...newData].slice(-maxPoints));
+                    }
                 }
             }
             serialReader.releaseLock();
@@ -195,33 +203,6 @@
             console.error("Error reading serial data:", err);
         }
     };
-<<<<<<< HEAD
-
-
-    const createCanvas = () => {
-        if (!canvasRef.current) return;
-
-        const canvas = canvasRef.current;
-        canvas.width = canvas.clientWidth;
-        canvas.height = canvas.clientHeight;
-
-        const wglp = new WebglPlot(canvas);
-        wglpRef.current = wglp;
-
-        // Clear and re-add lines
-        linesRef.current = [];
-
-        selectedChannelsRef.current.forEach((_, i) => {
-            const line = new WebglLine(getLineColor(i), maxPoints);
-            line.lineSpaceX(-1, 2 / maxPoints);
-            wglp.addLine(line);
-            linesRef.current.push(line);
-        });
-
-        wglp.update();
-    };
-=======
->>>>>>> c2406699
 
     useEffect(() => {
         let isMounted = true;
@@ -260,39 +241,52 @@
         return () => clearInterval(interval);
     }, [port]);
 
-<<<<<<< HEAD
-
-    const updateWebGLPlot = useCallback((newData: number[]) => {
-        if (!wglpRef.current || linesRef.current.length === 0) return;
-=======
     const updateWebGLPlot = (newData: DataPoint[]) => {
         if (!wglpRef.current || linesRef.current.length === 0 || newData.length === 0) return;
->>>>>>> c2406699
-
-        const bitsPoints = Math.pow(2, bitsref.current);
-        const yScale = 2 / bitsPoints;
-
-        // Update each channel with one new data point
-        selectedChannelsRef.current.forEach((index) => {
-            if (newData[index] !== undefined) {
-                const yValue = ((newData[index] - bitsPoints / 2) * yScale);
-                linesRef.current[index]?.shiftAdd(new Float32Array([yValue]));
-            }
-        });
-    }, [bitsref.current, selectedChannelsRef.current]);
-
-<<<<<<< HEAD
-
-
-=======
-                // Clamp Y-value to be within -1 and 1
-                const yValue = Math.max(-1, Math.min(1, ((dataPoint.values[index] - yMin) / yRange) * 2 - 1));
+        // Calculate Y-axis min and max values
+        const yMin = Math.min(...newData.flatMap(dp => dp.values));
+        const yMax = Math.max(...newData.flatMap(dp => dp.values));
+        const yRange = yMax - yMin || 1; // Avoid division by zero
+
+        // Iterate over new data points and update plots
+        newData.forEach((dataPoint) => {
+            linesRef.current.forEach((line, i) => {
+
+                if (i >= dataPoint.values.length) return; // Prevent out-of-bounds errors
+
+                // Clamp Y-value to be within -1 and 1 
+                const yValue = Math.max(-1, Math.min(1, ((dataPoint.values[i] - yMin) / yRange) * 2 - 1));
 
                 // Update combined plot
-                const combinedLine = linesRef.current[index];
-                if (combinedLine) {
-                    combinedLine.shiftAdd(new Float32Array([yValue]));
-                }
+                // Ensure sweepPositions.current[i] is initialized
+                if (sweepPositions.current[i] === undefined) {
+                    sweepPositions.current[i] = 0;
+                }
+
+                const currentPos = sweepPositions.current[i] % line.numPoints;
+                if (Number.isNaN(currentPos)) {
+                    console.error(`Invalid currentPos at i ${i}. sweepPositions.current[i]:`, sweepPositions.current[i]);
+                    return;
+                }
+
+                if (line) {
+                    try {
+                        line.setY(currentPos, yValue);
+                    } catch (error) {
+                        console.error(`Error plotting data for line ${i} at position ${currentPos}:`, error);
+                    }
+
+                }
+                // Clear the next point for visual effect
+                const clearPosition = Math.ceil((currentPos + maxPoints / 100) % line.numPoints);
+                try {
+                    line.setY(clearPosition, NaN);
+                } catch (error) {
+                    console.error(`Error clearing data at position ${clearPosition} for line ${i}:`, error);
+                }
+
+                // Increment the sweep position
+                sweepPositions.current[i] = (currentPos + 1) % line.numPoints;
             });
         });
 
@@ -301,7 +295,6 @@
             if (wglpRef.current) wglpRef.current.update();
         });
     };
->>>>>>> c2406699
 
     const disconnectSerial = async () => {
         if (reader) {
@@ -322,30 +315,17 @@
             wglpRef.current = null;
         }
         linesRef.current = [];
-    };
-<<<<<<< HEAD
-    
-
-=======
->>>>>>> c2406699
+        setData([]);
+    };
     const handleBaudRateChange = async (newBaudRate: number) => {
         if (isConnected && port) {
             await disconnectSerial(); // Disconnect current connection
         }
-<<<<<<< HEAD
-        baudRateref.current =newBaudRate;
-=======
         baudRateref.current = newBaudRate;
->>>>>>> c2406699
         setTimeout(() => {
             connectToSerial(); // Reconnect with the new baud rate
         }, 500);
     };
-<<<<<<< HEAD
-    
-
-=======
->>>>>>> c2406699
     const sendCommand = async () => {
         if (!port?.writable || !command.trim()) return;
 
@@ -360,94 +340,6 @@
     };
 
     return (
-<<<<<<< HEAD
-        <div className="w-full h-screen mx-auto border rounded-2xl shadow-xl flex flex-col gap-4 overflow-hidden p-4">
-            <h1 className="text-2xl font-bold text-center">Chords Serial Plotter & Monitor</h1>
-
-            {/* Graph Container - Dynamic Height */}
-            <div className="w-full flex-grow flex flex-col gap-2">
-                {showCombined && (
-                    <div className="border rounded-xl shadow-lg bg-[#1a1a2e] p-2 w-full h-full flex flex-col">
-                        <h2 className="text-sm font-semibold text-center mb-1 text-white">Combined Plot</h2>
-                        <canvas ref={canvasRef} className="w-full h-full rounded-xl" />
-                    </div>
-                )}
-            </div>
-
-            {/* Raw Data Output / Command Input - Responsive Height */}
-            <div ref={rawDataRef} className="w-full border rounded-xl shadow-lg bg-[#1a1a2e] text-white overflow-auto min-h-[160px] max-h-[40vh] flex flex-col relative">
-                {/* Sticky Top-right Controls */}
-                <div className="sticky top-0 right-0 flex items-center justify-end space-x-2 bg-[#1a1a2e] p-2 z-10">
-                    {/* Baud Rate Selector */}
-                    {/* Command Input or Raw Data */}
-                    <div className="flex items-center space-x-1 p-1">
-                        <input
-                            type="text"
-                            value={command}
-                            onChange={(e) => setCommand(e.target.value)}
-                            placeholder="Enter command (WHORU, START)"
-                            className="w-full p-1 rounded bg-gray-800 text-white border border-gray-600 text-xs"
-                        />
-                        <Button onClick={sendCommand} className="px-2 py-1 text-xs font-semibold">Send</Button>
-                    </div>
-                    <div className="flex items-center space-x-2">
-                        <label className="text-xs font-semibold">Bits</label>
-                        <select
-                            value={bitsref.current}
-                            onChange={(e) => bitsref.current= Number(e.target.value)}
-                            className="p-1 border rounded bg-gray-800 text-white text-xs"
-                        >
-                            {[10, 12, 14, 16].map((Bits) => (
-                                <option key={Bits} value={Bits}>
-                                    {Bits}
-                                </option>
-                            ))}
-                        </select>
-                    </div>
-                    <div className="flex items-center space-x-2">
-                        <label className="text-xs font-semibold">Baud Rate:</label>
-                        <select
-                            value={ baudRateref.current}
-                            onChange={(e) => handleBaudRateChange(Number(e.target.value))}
-                            className="p-1 border rounded bg-gray-800 text-white text-xs"
-                        >
-                            {[9600, 19200, 38400, 57600, 115200, 230400, 460800, 921600].map((rate) => (
-                                <option key={rate} value={rate}>
-                                    {rate}
-                                </option>
-                            ))}
-                        </select>
-                    </div>
-
-                    {/* Clear Data Button */}
-                    <button
-                        onClick={() => setRawData("")}
-                        className="px-2 py-1 text-xs bg-red-600 text-white rounded shadow-md hover:bg-red-700 transition"
-                    >
-                        Clear
-                    </button>
-                </div>
-
-                {/* Title */}
-                <h2 className="text-sm font-semibold text-center mb-4">
-                    {boardName ? `Connected to: ${boardName}` : "Raw Data Output"}
-                </h2>
-
-
-                <pre className="text-xs whitespace-pre-wrap break-words px-4 pb-4 flex-grow">{rawData}</pre>
-
-            </div>
-            <div className="flex justify-center flex-wrap gap-2">
-                <Button onClick={connectToSerial} disabled={isConnected} className="px-4 py-2 text-sm font-semibold">
-                    {isConnected ? "Connected" : "Connect Serial"}
-                </Button>
-                <Button onClick={disconnectSerial} disabled={!isConnected} className="px-4 py-2 text-sm font-semibold">
-                    Disconnect
-                </Button>
-            </div>
-        </div>
-
-=======
         <div className="w-full h-screen mx-auto border rounded-2xl shadow-xl flex flex-col gap- overflow-hidden px-4">
             <Navbar isDisplay={true} />
 
@@ -466,37 +358,36 @@
                 )}
                 {/* Monitor - Adjusts Height Dynamically */}
                 {viewMode !== "plotter" && (
-    <div ref={rawDataRef} className={`w-full border rounded-xl shadow-lg bg-[#1a1a2e] text-white overflow-auto flex flex-col flex-grow ${viewMode === "both" ? "min-h-[55vh]" : "min-h-[50vh]"}`}>
-        {/* Title Bar with Input and Buttons */}
-        <div className="sticky top-0 flex items-center justify-between bg-[#1a1a2e] p-2 z-10">
-            {/* Input Box (Top Left) */}
-            <input
-                type="text"
-                value={command}
-                onChange={(e) => setCommand(e.target.value)}
-                placeholder="Enter command (WHORU, START)"
-                className="w-1/3 p-1 rounded bg-gray-800 text-white border border-gray-600 text-xs"
-            />
-
-            {/* Buttons (Top Right) */}
-            <div className="flex items-center space-x-2">
-                <Button onClick={sendCommand} className="px-2 py-1 text-xs font-semibold">Send</Button>
-                <button
-                    onClick={() => setRawData("")}
-                    className="px-2 py-1 text-xs bg-red-600 text-white rounded shadow-md hover:bg-red-700 transition"
-                >
-                    Clear
-                </button>
-            </div>
-        </div>
-
-        {/* Data Display */}
-        <pre className="text-xs whitespace-pre-wrap break-words px-4 pb-4 flex-grow overflow-auto">
-            {rawData}
-        </pre>
-    </div>
-)}
->>>>>>> c2406699
+                    <div ref={rawDataRef} className={`w-full border rounded-xl shadow-lg bg-[#1a1a2e] text-white overflow-auto flex flex-col flex-grow ${viewMode === "both" ? "min-h-[55vh]" : "min-h-[50vh]"}`}>
+                        {/* Title Bar with Input and Buttons */}
+                        <div className="sticky top-0 flex items-center justify-between bg-[#1a1a2e] p-2 z-10">
+                            {/* Input Box (Top Left) */}
+                            <input
+                                type="text"
+                                value={command}
+                                onChange={(e) => setCommand(e.target.value)}
+                                placeholder="Enter command (WHORU, START)"
+                                className="w-1/3 p-1 rounded bg-gray-800 text-white border border-gray-600 text-xs"
+                            />
+
+                            {/* Buttons (Top Right) */}
+                            <div className="flex items-center space-x-2">
+                                <Button onClick={sendCommand} className="px-2 py-1 text-xs font-semibold">Send</Button>
+                                <button
+                                    onClick={() => setRawData("")}
+                                    className="px-2 py-1 text-xs bg-red-600 text-white rounded shadow-md hover:bg-red-700 transition"
+                                >
+                                    Clear
+                                </button>
+                            </div>
+                        </div>
+
+                        {/* Data Display */}
+                        <pre className="text-xs whitespace-pre-wrap break-words px-4 pb-4 flex-grow overflow-auto">
+                            {rawData}
+                        </pre>
+                    </div>
+                )}
 
             </div>
             {/* Footer Section */}
