--- conflicted
+++ resolved
@@ -217,15 +217,9 @@
   }, [animateGraph]);
 
   return (
-<<<<<<< HEAD
-    <div ref={containerRef} className="w-full h-full max-w-[700px]">
-      <canvas ref={canvasRef} style={{ width: "100%", height: "100%" }} />
-    </div>
-=======
     <div ref={containerRef} className="w-full h-full max-w-[500px] min-h-0 min-w-0">
   <canvas ref={canvasRef} className="w-full h-full" />
 </div>
->>>>>>> 31e60ad5
   );
 };
 
