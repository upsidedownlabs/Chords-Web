import React, {
  useEffect,
  useRef,
  useState,
  useCallback,
  useMemo,
} from "react";
import { useTheme } from "next-themes";
import { motion } from "framer-motion";

interface GraphProps {
  fftData: number[][];
  samplingRate: number;
  className?: string;
}

const Graph: React.FC<GraphProps> = ({
  fftData,
  samplingRate,
  className = "",
}) => {
  const canvasRef = useRef<HTMLCanvasElement>(null);
  const containerRef = useRef<HTMLDivElement>(null);
  const [bandPowerData, setBandPowerData] = useState<number[]>(
    Array(5).fill(-100)
  );
  const prevBandPowerData = useRef<number[]>(Array(5).fill(0));
  const animationRef = useRef<number>();
  const { theme } = useTheme();
  const [hasValidData, setHasValidData] = useState(false);

  // Specific color strings for canvas drawing
  const bandColors = useMemo(
    () => [
      "#EF4444", // Tailwind red-500
      "#EAB308", // Tailwind yellow-500
      "#22C55E", // Tailwind green-500
      "#3B82F6", // Tailwind blue-500
      "#8B5CF6"  // Tailwind purple-500
    ],
    []
  );

  const bandNames = useMemo(
    () => ["Delta", "Theta", "Alpha", "Beta", "Gamma"],
    []
  );

  const bandRanges = useMemo(
    () => [
      [0.5, 4],
      [4, 8],
      [8, 13],
      [13, 32],
      [32, 100],
    ],
    []
  );
  const DELTA_RANGE = [0, 4],
  THETA_RANGE = [4, 8],
  ALPHA_RANGE = [8, 12],
  BETA_RANGE = [12, 30],
  GAMMA_RANGE = [30, 100];


  const FREQ_RESOLUTION = samplingRate / 256;
  function calculateBandPower(fftMagnitudes:number[], freqRange:number[]) {
    const [startFreq, endFreq] = freqRange;
    const startIndex = Math.max(1, Math.floor(startFreq / FREQ_RESOLUTION));
    const endIndex = Math.min(Math.floor(endFreq / FREQ_RESOLUTION), fftMagnitudes.length - 1);
    let power = 0;
    for (let i = startIndex; i <= endIndex; i++) {
      power += fftMagnitudes[i] * fftMagnitudes[i];
    }
    return power;
  }
  let buffer_size = 32;
    let circular_buffer = new Array(buffer_size).fill(0);
    let data_index = 0, sum = 0;

    class SmoothedBeta {
      private bufferSize: number;
      private circularBuffer: number[];
      private sum: number;
      private dataIndex: number;
    
      constructor(bufferSize: number) {
        this.bufferSize = bufferSize;
        this.circularBuffer = new Array(bufferSize).fill(0);
        this.sum = 0;
        this.dataIndex = 0;
      }
    
      getSmoothedBeta(beta: number): number {
        this.sum -= this.circularBuffer[this.dataIndex];
        this.sum += beta;
        this.circularBuffer[this.dataIndex] = beta;
        this.dataIndex = (this.dataIndex + 1) % this.bufferSize;
        return this.sum / this.bufferSize;
      }
    }
    
    // Example usage:
    const smoother1 = new SmoothedBeta(buffer_size);
    const smoother2 = new SmoothedBeta(buffer_size);
    const smoother3= new SmoothedBeta(buffer_size);
    const smoother4 = new SmoothedBeta(buffer_size);
    const smoother5= new SmoothedBeta(buffer_size);

<<<<<<< HEAD
  // Existing calculateBandPower method remains the same
  const calculateBandPower = useCallback(
    (fftChannelData: number[]) => {
      const freqResolution = samplingRate / (fftChannelData.length * 2);

      return bandRanges.map(([low, high]) => {
        const startIndex = Math.max(1, Math.floor(low / freqResolution));
        const endIndex = Math.min(
          Math.ceil(high / freqResolution),
          fftChannelData.length - 1
        );

        let bandPower = 0;
        for (let i = startIndex; i <= endIndex; i++) {
          if (!isNaN(fftChannelData[i]) && i < fftChannelData.length) {
            bandPower += Math.pow(fftChannelData[i], 2);
          }
        }

        const normalizedPower = bandPower / (endIndex - startIndex + 1);
        const powerDB = 10 * Math.log10(normalizedPower);

        return powerDB;
      });
    },
    [bandRanges, samplingRate]
  );
=======
>>>>>>> 28c66464

  useEffect(() => {
    if (fftData.length > 0 && fftData[0].length > 0) {
      const channelData = fftData[0];

      const deltaPower = calculateBandPower(channelData, DELTA_RANGE);
      const thetaPower = calculateBandPower(channelData, THETA_RANGE);
      const alphaPower = calculateBandPower(channelData, ALPHA_RANGE);
      const betaPower = calculateBandPower(channelData, BETA_RANGE);
      const gammaPower = calculateBandPower(channelData, GAMMA_RANGE)
      const total=deltaPower+thetaPower+alphaPower+betaPower+gammaPower;
      const newBandPowerData = [(deltaPower / total)*100,(thetaPower / total)*100,(alphaPower / total)*100,(betaPower / total)*100,(gammaPower / total)*100];

      if (
        newBandPowerData.some((value) => !isNaN(value) && value > -Infinity)
      ) {
        setHasValidData(true);
        setBandPowerData(newBandPowerData);
      } else if (!hasValidData) {
        setBandPowerData(Array(5).fill(-100));
      }
    }
  }, [fftData, calculateBandPower, hasValidData]);

  const drawGraph = useCallback(
    (currentBandPowerData: number[]) => {
      const canvas = canvasRef.current;
      const container = containerRef.current;
      if (!canvas || !container) return;

      if (currentBandPowerData.some(isNaN)) {
        console.error("NaN values detected in band power data");
        return;
      }

      const ctx = canvas.getContext("2d");
      if (!ctx) return;

      // Responsive canvas sizing
      const containerWidth = container.clientWidth;
      const containerHeight = Math.min(containerWidth * 0.5, 400); // Limit max height
      canvas.width = containerWidth;
      canvas.height = containerHeight;

      const width = canvas.width;
      const height = canvas.height;

      ctx.clearRect(0, 0, width, height);

<<<<<<< HEAD
      // Responsive bar sizing and margins
      const leftMargin = width < 640 ? 40 : 70; // Smaller margin on mobile
      const rightMargin = 20;
      const bottomMargin = width < 640 ? 40 : 50; // Smaller margin on mobile
      const barWidth = (width - leftMargin - rightMargin) / bandNames.length;
      const barSpacing = barWidth * 0.2; // Space between bars

      let minPower = Math.min(...currentBandPowerData);
=======
      const barWidth = (width - 70) / bandNames.length;
      let minPower = Math.min(0);
>>>>>>> 28c66464
      let maxPower = Math.max(...currentBandPowerData);

      if (maxPower - minPower < 1) {
        maxPower = minPower + 1;
      }

      const axisColor = theme === "dark" ? "white" : "black";

      // Draw axes
      ctx.beginPath();
      ctx.moveTo(leftMargin, 10);
      ctx.lineTo(leftMargin, height - bottomMargin);
      ctx.lineTo(width - rightMargin, height - bottomMargin);
      ctx.strokeStyle = axisColor;
      ctx.stroke();

      // Draw bars
      currentBandPowerData.forEach((power, index) => {
        const x = leftMargin + index * barWidth;
        const normalizedHeight = (power - minPower) / (maxPower - minPower);
        const barHeight = normalizedHeight * (height - bottomMargin - 10);
        ctx.fillStyle = bandColors[index];
        ctx.fillRect(x + barSpacing/2, height - bottomMargin - barHeight, barWidth - barSpacing, barHeight);
      });

      // Draw labels
      ctx.fillStyle = axisColor;
      const fontSize = width < 640 ? 10 : 12; // Smaller text on mobile
      ctx.font = `${fontSize}px Arial`;

      // Y-axis labels (log scale)
      ctx.textAlign = "right";
      ctx.textBaseline = "middle";
      const yLabelCount = Math.min(5, Math.floor(height / 50)); // Fewer labels on small screens
      for (let i = 0; i <= yLabelCount; i++) {
        const value = minPower + (maxPower - minPower) * (i / yLabelCount);
        const labelY = height - bottomMargin - (i / yLabelCount) * (height - bottomMargin - 10);
        ctx.fillText(value.toFixed(1) + " dB", leftMargin - 5, labelY);
      }

      // X-axis labels
      ctx.textAlign = "center";
      ctx.textBaseline = "top";
      bandNames.forEach((band, index) => {
        const labelX = leftMargin + index * barWidth + barWidth * 0.5;
        ctx.fillText(band, labelX, height - bottomMargin + 5);
      });

      // Title
      ctx.font = `${Math.min(fontSize + 2, 14)}px Arial`;
      ctx.fillText("EEG Band Power", width / 2, height - 10);

      // Rotate and position the y-axis label
      ctx.save();
      ctx.rotate(-Math.PI / 2);
      ctx.textAlign = "center";
      ctx.fillText("Power — dB", -height / 2 + 15, fontSize);
      ctx.restore();
    },
    [theme, bandColors, bandNames]
  );

  // Rest of the component remains the same (animateGraph, useEffect hooks)
  const animateGraph = useCallback(() => {
    const interpolationFactor = 0.1;
    const currentValues = bandPowerData.map((target, i) => {
      const prev = prevBandPowerData.current[i];
      return prev + (target - prev) * interpolationFactor;
    });

    drawGraph(currentValues);
    prevBandPowerData.current = currentValues;

    animationRef.current = requestAnimationFrame(animateGraph);
  }, [bandPowerData, drawGraph]);

  useEffect(() => {
    animationRef.current = requestAnimationFrame(animateGraph);
    return () => {
      if (animationRef.current) {
        cancelAnimationFrame(animationRef.current);
      }
    };
  }, [animateGraph]);

  useEffect(() => {
    const resizeObserver = new ResizeObserver(() => {
      if (animationRef.current) {
        cancelAnimationFrame(animationRef.current);
      }
      animationRef.current = requestAnimationFrame(animateGraph);
    });

    if (containerRef.current) {
      resizeObserver.observe(containerRef.current);
    }

    return () => resizeObserver.disconnect();
  }, [animateGraph]);

  return (
    <div 
      ref={containerRef} 
      className={`w-full h-full flex justify-center items-center ${className}`}
    >
      <div className="w-full h-full max-w-4xl ">
        <canvas 
          ref={canvasRef} 
          className="w-full h-full dark:bg-highlight rounded-md"
        />
      </div>
    </div>
  );
};

export default Graph;<|MERGE_RESOLUTION|>--- conflicted
+++ resolved
@@ -6,18 +6,20 @@
   useMemo,
 } from "react";
 import { useTheme } from "next-themes";
-import { motion } from "framer-motion";
 
 interface GraphProps {
   fftData: number[][];
   samplingRate: number;
   className?: string;
+  onBetaUpdate?: (betaValue: number) => void; // New prop
+
 }
 
 const Graph: React.FC<GraphProps> = ({
   fftData,
   samplingRate,
   className = "",
+  onBetaUpdate,
 }) => {
   const canvasRef = useRef<HTMLCanvasElement>(null);
   const containerRef = useRef<HTMLDivElement>(null);
@@ -57,14 +59,14 @@
     []
   );
   const DELTA_RANGE = [0, 4],
-  THETA_RANGE = [4, 8],
-  ALPHA_RANGE = [8, 12],
-  BETA_RANGE = [12, 30],
-  GAMMA_RANGE = [30, 100];
+    THETA_RANGE = [4, 8],
+    ALPHA_RANGE = [8, 12],
+    BETA_RANGE = [12, 30],
+    GAMMA_RANGE = [30, 100];
 
 
   const FREQ_RESOLUTION = samplingRate / 256;
-  function calculateBandPower(fftMagnitudes:number[], freqRange:number[]) {
+  function calculateBandPower(fftMagnitudes: number[], freqRange: number[]) {
     const [startFreq, endFreq] = freqRange;
     const startIndex = Math.max(1, Math.floor(startFreq / FREQ_RESOLUTION));
     const endIndex = Math.min(Math.floor(endFreq / FREQ_RESOLUTION), fftMagnitudes.length - 1);
@@ -75,68 +77,31 @@
     return power;
   }
   let buffer_size = 32;
-    let circular_buffer = new Array(buffer_size).fill(0);
-    let data_index = 0, sum = 0;
-
-    class SmoothedBeta {
-      private bufferSize: number;
-      private circularBuffer: number[];
-      private sum: number;
-      private dataIndex: number;
-    
-      constructor(bufferSize: number) {
-        this.bufferSize = bufferSize;
-        this.circularBuffer = new Array(bufferSize).fill(0);
-        this.sum = 0;
-        this.dataIndex = 0;
-      }
-    
-      getSmoothedBeta(beta: number): number {
-        this.sum -= this.circularBuffer[this.dataIndex];
-        this.sum += beta;
-        this.circularBuffer[this.dataIndex] = beta;
-        this.dataIndex = (this.dataIndex + 1) % this.bufferSize;
-        return this.sum / this.bufferSize;
-      }
-    }
-    
-    // Example usage:
-    const smoother1 = new SmoothedBeta(buffer_size);
-    const smoother2 = new SmoothedBeta(buffer_size);
-    const smoother3= new SmoothedBeta(buffer_size);
-    const smoother4 = new SmoothedBeta(buffer_size);
-    const smoother5= new SmoothedBeta(buffer_size);
-
-<<<<<<< HEAD
-  // Existing calculateBandPower method remains the same
-  const calculateBandPower = useCallback(
-    (fftChannelData: number[]) => {
-      const freqResolution = samplingRate / (fftChannelData.length * 2);
-
-      return bandRanges.map(([low, high]) => {
-        const startIndex = Math.max(1, Math.floor(low / freqResolution));
-        const endIndex = Math.min(
-          Math.ceil(high / freqResolution),
-          fftChannelData.length - 1
-        );
-
-        let bandPower = 0;
-        for (let i = startIndex; i <= endIndex; i++) {
-          if (!isNaN(fftChannelData[i]) && i < fftChannelData.length) {
-            bandPower += Math.pow(fftChannelData[i], 2);
-          }
-        }
-
-        const normalizedPower = bandPower / (endIndex - startIndex + 1);
-        const powerDB = 10 * Math.log10(normalizedPower);
-
-        return powerDB;
-      });
-    },
-    [bandRanges, samplingRate]
-  );
-=======
->>>>>>> 28c66464
+  let circular_buffer = new Array(buffer_size).fill(0);
+  let data_index = 0, sum = 0;
+
+  class SmoothedBeta {
+    private bufferSize: number;
+    private circularBuffer: number[];
+    private sum: number;
+    private dataIndex: number;
+
+    constructor(bufferSize: number) {
+      this.bufferSize = bufferSize;
+      this.circularBuffer = new Array(bufferSize).fill(0);
+      this.sum = 0;
+      this.dataIndex = 0;
+    }
+
+    getSmoothedBeta(beta: number): number {
+      this.sum -= this.circularBuffer[this.dataIndex];
+      this.sum += beta;
+      this.circularBuffer[this.dataIndex] = beta;
+      this.dataIndex = (this.dataIndex + 1) % this.bufferSize;
+      return this.sum / this.bufferSize;
+    }
+  }
+
 
   useEffect(() => {
     if (fftData.length > 0 && fftData[0].length > 0) {
@@ -146,20 +111,33 @@
       const thetaPower = calculateBandPower(channelData, THETA_RANGE);
       const alphaPower = calculateBandPower(channelData, ALPHA_RANGE);
       const betaPower = calculateBandPower(channelData, BETA_RANGE);
-      const gammaPower = calculateBandPower(channelData, GAMMA_RANGE)
-      const total=deltaPower+thetaPower+alphaPower+betaPower+gammaPower;
-      const newBandPowerData = [(deltaPower / total)*100,(thetaPower / total)*100,(alphaPower / total)*100,(betaPower / total)*100,(gammaPower / total)*100];
+      const gammaPower = calculateBandPower(channelData, GAMMA_RANGE);
+      const total = deltaPower + thetaPower + alphaPower + betaPower + gammaPower;
+
+      const newBandPowerData = [
+        (deltaPower / total) * 100,
+        (thetaPower / total) * 100,
+        (alphaPower / total) * 100,
+        (betaPower / total) * 100,
+        (gammaPower / total) * 100,
+      ];
 
       if (
         newBandPowerData.some((value) => !isNaN(value) && value > -Infinity)
       ) {
         setHasValidData(true);
         setBandPowerData(newBandPowerData);
+
+        // Send smoothed beta value to parent
+        if (onBetaUpdate) {
+          onBetaUpdate(newBandPowerData[3]);
+        }
       } else if (!hasValidData) {
         setBandPowerData(Array(5).fill(-100));
       }
     }
-  }, [fftData, calculateBandPower, hasValidData]);
+  }, [fftData, calculateBandPower, hasValidData, onBetaUpdate]);
+
 
   const drawGraph = useCallback(
     (currentBandPowerData: number[]) => {
@@ -186,7 +164,6 @@
 
       ctx.clearRect(0, 0, width, height);
 
-<<<<<<< HEAD
       // Responsive bar sizing and margins
       const leftMargin = width < 640 ? 40 : 70; // Smaller margin on mobile
       const rightMargin = 20;
@@ -195,10 +172,6 @@
       const barSpacing = barWidth * 0.2; // Space between bars
 
       let minPower = Math.min(...currentBandPowerData);
-=======
-      const barWidth = (width - 70) / bandNames.length;
-      let minPower = Math.min(0);
->>>>>>> 28c66464
       let maxPower = Math.max(...currentBandPowerData);
 
       if (maxPower - minPower < 1) {
@@ -221,7 +194,7 @@
         const normalizedHeight = (power - minPower) / (maxPower - minPower);
         const barHeight = normalizedHeight * (height - bottomMargin - 10);
         ctx.fillStyle = bandColors[index];
-        ctx.fillRect(x + barSpacing/2, height - bottomMargin - barHeight, barWidth - barSpacing, barHeight);
+        ctx.fillRect(x + barSpacing / 2, height - bottomMargin - barHeight, barWidth - barSpacing, barHeight);
       });
 
       // Draw labels
@@ -300,13 +273,13 @@
   }, [animateGraph]);
 
   return (
-    <div 
-      ref={containerRef} 
+    <div
+      ref={containerRef}
       className={`w-full h-full flex justify-center items-center ${className}`}
     >
       <div className="w-full h-full max-w-4xl ">
-        <canvas 
-          ref={canvasRef} 
+        <canvas
+          ref={canvasRef}
           className="w-full h-full dark:bg-highlight rounded-md"
         />
       </div>
