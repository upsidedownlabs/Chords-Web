--- conflicted
+++ resolved
@@ -325,26 +325,6 @@
     }, [plotData]);
 
     return (
-<<<<<<< HEAD
-<div className="flex flex-col gap-2 w-full h-full">
-<main
-    className="flex flex-col flex-[1_1_50%] h-1/2 bg-highlight rounded-2xl m-4 relative"
-    ref={canvasContainerRef}
-        >
-        </main>
-
-        {/* Flex container for side-by-side layout */}
-        <div className="w-full flex flex-row justify-between items-center max-w-full h-1/2 gap-20">
-        {/* Canvas container (left side) */}
-          <div ref={containerRef} className="flex-1 h-full">
-            <canvas ref={canvasRef} className="w-full h-full" />
-          </div>
-
-          {/* BandPowerGraph (right side) */}
-          <div className="flex-1 h-full">
-            <BandPowerGraph fftData={fftData} samplingRate={currentSamplingRate} />
-          </div>
-=======
       <div className="flex flex-col w-full h-screen overflow-hidden">
       {/* Plotting Data / Main content area */}
       <main
@@ -364,7 +344,6 @@
         {/* BandPowerGraph container */}
         <div className="flex-1 overflow-hidden min-h-0 min-w-0">
           <BandPowerGraph fftData={fftData} samplingRate={currentSamplingRate} />
->>>>>>> 31e60ad5
         </div>
       </div>
     </div>
