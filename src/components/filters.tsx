// TypeScript filter classes for Chords
// Made with <3 at Upside Down labs
// Author: Aman Maheshwari
//
// Reference:
// https://docs.scipy.org/doc/scipy/reference/generated/scipy.signal.butter.html
// https://courses.ideate.cmu.edu/16-223/f2020/Arduino/FilterDemos/filter_gen.py
//
// Note:
// filter_gen.py provides C/C++ type functions which we have converted to TS

//Notch Filter 50Hz/60Hz
export class EXGFilter {
    // Properties to hold the state of the filter
    private z1: number;
    private z2: number;
    private x1: number;
    private x2: number;
    private x3: number;
    private x4: number;
    private sample: string | null;
    private bitsPoints: number;
    private yScale: number;


    constructor() {
        // Initialize state variables
        this.z1 = 0;
        this.z2 = 0;

        this.x1 = 0;
        this.x2 = 0;
        this.x3 = 0;
        this.x4 = 0;
        this.sample = null;
        this.bitsPoints=0;
        this.yScale=0;
    }
    //sample 1.500 2.250
    //TYPE 1.ECG
    //2.EOG
    //3.EEG
    //4.EMG
    // function to apply the 
    setSample(sample: string): void {
        this.sample = sample;
        this.bitsPoints = Math.pow(2, sample=="fourteen"?14:10); // Adjust according to your ADC resolution
        this.yScale = 2 / this.bitsPoints;
    }

    process(input: number, type: number): number {
        if(!type) return (input - this.bitsPoints / 2) * this.yScale;
        let output = input;
        let chData=0;
        switch (this.sample) {
            //samplerate 500Hz
            case "fourteen":
                switch (type) {
                    case 1: - this.bitsPoints / 2// ECG Sampling rate: 500.0 Hz, frequency: 30.0 Hz.
                        // Filter is order 2, implemented as second-order sections (biquads).
                        this.x1 = output - (-1.47548044 * this.z1) - (0.58691951 * this.z2);
                        output = 0.02785977 * this.x1 + 0.05571953 * this.z1 + 0.02785977 * this.z2;
                        this.z2 = this.z1;
                        this.z1 = this.x1;
                        chData = (output - this.bitsPoints / 2) * this.yScale;
                        break;
                    case 2: // EOG Sampling rate: 500.0 Hz, frequency: 10.0 Hz.
                        // Filter is order 2, implemented as second-order sections (biquads).
                        this.x2 = output - (-1.82269493 * this.z1) - (0.83718165 * this.z2);
                        output = 0.00362168 * this.x2 + 0.00724336 * this.z1 + 0.00362168 * this.z2;
                        this.z2 = this.z1;
                        this.z1 = this.x2;
                        chData = (output - this.bitsPoints / 2) * this.yScale;
                        break;
                    case 3: // EEG Sampling rate: 500.0 Hz, frequency: 45.0 Hz.
                        // Filter is order 2, implemented as second-order sections (biquads).
                        this.x3 = output - (-0.51930341 * this.z1) - (0.21965398 * this.z2);
                        output = 0.17508764 * this.x3 + 0.35017529 * this.z1 + 0.17508764 * this.z2;
                        this.z2 = this.z1;
                        this.z1 = this.x3;
                        chData = (output - this.bitsPoints / 2) * this.yScale;
                        break;
                    case 4: // EMG Sampling rate: 500.0 Hz, frequency: 70.0 Hz.
                        // Filter is order 2, implemented as second-order sections (biquads).
                        this.x4 = output - (-0.82523238 * this.z1) - (0.29463653 * this.z2);
                        output = 0.52996723 * this.x4 + -1.05993445 * this.z1 + 0.52996723 * this.z2;
                        this.z2 = this.z1;
                        this.z1 = this.x4;
                        chData = output * this.yScale;
                        break;
                    default:
                        break;
                }
                break;
            case "ten":
                //samplerate 250Hz
                switch (type) {
                    case 1: // ECG Sampling rate: 250.0 Hz, frequency: 30.0 Hz.
                        // Filter is order 2, implemented as second-order sections (biquads).
                        this.x1 = output - -0.98240579 * this.z1 - 0.34766539 * this.z2;
                        output = 0.09131490 * this.x1 + 0.18262980 * this.z1 + 0.09131490 * this.z2;
                        this.z2 = this.z1;
                        this.z1 = this.x1;
                        chData = (output - this.bitsPoints / 2) * this.yScale;
                        break;

                    case 2: // EOG Sampling rate: 250.0 Hz, frequency: 10.0 Hz.
                        // Filter is order 2, implemented as second-order sections (biquads).
                        this.x2 = output - -1.64745998 * this.z1 - 0.70089678 * this.z2;
                        output = 0.01335920 * this.x2 + 0.02671840 * this.z1 + 0.01335920 * this.z2;
                        this.z2 = this.z1;
                        this.z1 = this.x2;
                        chData = (output - this.bitsPoints / 2) * this.yScale;
                        break;

                    case 3: // EEG Sampling rate: 250.0 Hz, frequency: 45.0 Hz.
                        // Filter is order 2, implemented as second-order sections (biquads).
                        this.x3 = output - -0.51930341 * this.z1 - 0.21965398 * this.z2;
                        output = 0.17508764 * this.x3 + 0.35017529 * this.z1 + 0.17508764 * this.z2;
                        this.z2 = this.z1;
                        this.z1 = this.x3;
                        chData = (output - this.bitsPoints / 2) * this.yScale;
                        break;

                    case 4: // EMG Sampling rate: 250.0 Hz, frequency: 70.0 Hz.
                        // Filter is order 2, implemented as second-order sections (biquads).
                        this.x4 = output - 0.22115344 * this.z1 - 0.18023207 * this.z2;
                        output = 0.23976966 * this.x4 + -0.47953932 * this.z1 + 0.23976966 * this.z2;
                        this.z2 = this.z1;
                        this.z1 = this.x4;
                        chData = output * this.yScale;
                        break;

                    default:
                        break;
                }
                break;
            default:
                break;

        }
        return chData;
    }
}



export class Notch {
    // Properties to hold the state of the filter sections
    private z1_1: number;
    private z2_1: number;

    private z1_2: number;
    private z2_2: number;

    private x_1: number;
    private x_2: number;

    private sample: string | null;

    constructor() {
        // Initialize state variables for both filter sections
        this.z1_1 = 0;
        this.z2_1 = 0;

        this.z1_2 = 0;
        this.z2_2 = 0;

        this.x_1 = 0;
        this.x_2 = 0;
        this.sample = null;
    }

    setSample(sample: string): void {
        this.sample = sample;
    }

    // Method to apply the filter
<<<<<<< HEAD
    process(input: number, type: number): number {
=======
    process(input: number, type: number, sample: number): number {
>>>>>>> ba8f0cb3
        if(!type) return input;
        let output = input;
        switch (this.sample) {
            case "fourteen": // 500Hz
                switch (type) {
                    case 1: // Notch Sampling rate: 500.0 Hz, frequency: [48.0, 52.0] Hz.
                        this.x_1 = output - (-1.56858163 * this.z1_1) - (0.96424138 * this.z2_1);
                        output = 0.96508099 * this.x_1 + -1.56202714 * this.z1_1 + 0.96508099 * this.z2_1;
                        this.z2_1 = this.z1_1;
                        this.z1_1 = this.x_1;
                        // Second filter section
                        this.x_2 = output - (-1.61100358 * this.z1_2) - (0.96592171 * this.z2_2);
                        output = 1.0 * this.x_2 + -1.61854514 * this.z1_2 + 1.0 * this.z2_2;
                        this.z2_2 = this.z1_2;
                        this.z1_2 = this.x_2;
                        break;
                    case 2: // Notch Sampling rate: 500.0 Hz, frequency: [58.0, 62.0] Hz.
                        this.x_1 = output - (-1.40810535 * this.z1_1) - (0.96443153 * this.z2_1);
                        output = 0.96508099 * this.x_1 + (-1.40747202 * this.z1_1) + (0.96508099 * this.z2_1);
                        this.z2_1 = this.z1_1;
                        this.z1_1 = this.x_1;
                        // Second filter section
                        this.x_2 = output - (-1.45687509 * this.z1_2) - (0.96573127 * this.z2_2);
                        output = 1.00000000 * this.x_2 + (-1.45839783 * this.z1_2) + (1.00000000 * this.z2_2);
                        this.z2_2 = this.z1_2;
                        this.z1_2 = this.x_2;
                        break;
                    default:
                        break;
                }
                break;

            case "ten": // 250Hz
                switch (type) {
                    case 1: // Notch Sampling rate: 250.0 Hz, frequency: [48.0, 52.0] Hz.
                        this.x_1 = output - (-0.53127491 * this.z1_1) - (0.93061518 * this.z2_1);
                        output = 0.93137886 * this.x_1 + (-0.57635175 * this.z1_1) + 0.93137886 * this.z2_1;
                        this.z2_1 = this.z1_1;
                        this.z1_1 = this.x_1;

                        // Second filter section
                        this.x_2 = output - (-0.66243374 * this.z1_2) - (0.93214913 * this.z2_2);
                        output = 1.00000000 * this.x_2 + (-0.61881558 * this.z1_2) + 1.00000000 * this.z2_2;
                        this.z2_2 = this.z1_2;
                        this.z1_2 = this.x_2;
                        break;

                    case 2: // Notch Sampling rate: 250.0 Hz, frequency: [58.0, 62.0] Hz.
                        this.x_1 = output - (-0.05269865 * this.z1_1) - (0.93123336 * this.z2_1);
                        output = 0.93137886 * this.x_1 + (-0.11711144 * this.z1_1) + 0.93137886 * this.z2_1;
                        this.z2_1 = this.z1_1;
                        this.z1_1 = this.x_1;

                        // Second filter section
                        this.x_2 = output - (-0.18985625 * this.z1_2) - (0.93153034 * this.z2_2);
                        output = 1.00000000 * this.x_2 + (-0.12573985 * this.z1_2) + 1.00000000 * this.z2_2;
                        this.z2_2 = this.z1_2;
                        this.z1_2 = this.x_2;
                        break;

                    default:
                        break;
                }
                break;

            default:
                break;
        }

        return output;
    }
}


<|MERGE_RESOLUTION|>--- conflicted
+++ resolved
@@ -1,3 +1,13 @@
+// TypeScript filter classes for Chords
+// Made with <3 at Upside Down labs
+// Author: Aman Maheshwari
+//
+// Reference:
+// https://docs.scipy.org/doc/scipy/reference/generated/scipy.signal.butter.html
+// https://courses.ideate.cmu.edu/16-223/f2020/Arduino/FilterDemos/filter_gen.py
+//
+// Note:
+// filter_gen.py provides C/C++ type functions which we have converted to TS
 // TypeScript filter classes for Chords
 // Made with <3 at Upside Down labs
 // Author: Aman Maheshwari
@@ -176,11 +186,7 @@
     }
 
     // Method to apply the filter
-<<<<<<< HEAD
     process(input: number, type: number): number {
-=======
-    process(input: number, type: number, sample: number): number {
->>>>>>> ba8f0cb3
         if(!type) return input;
         let output = input;
         switch (this.sample) {
