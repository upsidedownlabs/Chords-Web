--- conflicted
+++ resolved
@@ -44,15 +44,9 @@
     //3.EEG
     //4.EMG
     // function to apply the 
-<<<<<<< HEAD
-    setSample(sample: string): void {
-        this.sample = sample;
-        this.bitsPoints = Math.pow(2,parseInt(sample)
-=======
     setbits(bits: string): void {
         this.bits = bits;
         this.bitsPoints = Math.pow(2,parseInt(bits)
->>>>>>> b5f76657
         ); // Adjust according to your ADC resolution
         this.yScale = 2 / this.bitsPoints;
     }
