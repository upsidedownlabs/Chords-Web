--- conflicted
+++ resolved
@@ -1,8 +1,13 @@
-import React, { useEffect, useRef, useState, useCallback, useMemo } from "react";
+import React, {
+  useEffect,
+  useRef,
+  useState,
+  useCallback,
+  useMemo,
+} from "react";
 import { SmoothieChart, TimeSeries } from "smoothie";
 import { useTheme } from "next-themes";
 import { BitSelection } from "./DataPass";
-import html2canvas from "html2canvas";
 
 interface CanvasProps {
   data: string;
@@ -10,10 +15,6 @@
   isDisplay: boolean;
   canvasCount?: number;
 }
-<<<<<<< HEAD
-=======
-
->>>>>>> 0263fe3b
 interface Batch {
   time: number;
   values: number[];
@@ -30,15 +31,7 @@
   const seriesRef = useRef<(TimeSeries | null)[]>([]);
   const [isChartInitialized, setIsChartInitialized] = useState(false);
   const [isGlobalPaused, setIsGlobalPaused] = useState(true);
-<<<<<<< HEAD
-  const [screenshotUrl, setScreenshotUrl] = useState<string | null>(null);
-  const gridRef = useRef<HTMLDivElement>(null);
   const batchBuffer = useMemo<Batch[]>(() => [], []);
-
-  const batchSize = 10;
-=======
-  const batchBuffer = useMemo<Batch[]>(() => [], []);
->>>>>>> 0263fe3b
   const channels = useMemo(() => Array(canvasCount).fill(true), [canvasCount]);
 
   const getChannelColor = useCallback(
@@ -109,11 +102,7 @@
           strokeStyle: colors.grid,
         };
 
-<<<<<<< HEAD
-        if (chart.options.labels && chart.options.title) {
-=======
         if (chart.options.labels) {
->>>>>>> 0263fe3b
           chart.options.labels.fillStyle = colors.text;
         }
 
@@ -134,14 +123,6 @@
           });
         }
 
-<<<<<<< HEAD
-        chart.streamTo(
-          document.getElementById(
-            `smoothie-chart-${index + 1}`
-          ) as HTMLCanvasElement,
-          500
-        );
-=======
         const canvas = document.getElementById(
           `smoothie-chart-${index + 1}`
         ) as HTMLCanvasElement;
@@ -149,28 +130,28 @@
         if (canvas) {
           chart.streamTo(canvas, 500);
         }
->>>>>>> 0263fe3b
-      }
-    });
-  }, [getThemeColors, selectedBits, getMaxValue, shouldAutoScale, getChannelColor]);
+      }
+    });
+  }, [
+    getThemeColors,
+    selectedBits,
+    getMaxValue,
+    shouldAutoScale,
+    getChannelColor,
+  ]);
 
   const processBatch = useCallback(() => {
     if (batchBuffer.length === 0 || isGlobalPaused) return;
 
     batchBuffer.forEach((batch: Batch) => {
-<<<<<<< HEAD
-      channels.forEach((channel, index) => {
-        if (channel) {
-          const series = seriesRef.current[index];
-          if (series && !isNaN(batch.values[index])) {
-            series.append(batch.time, batch.values[index]);
-          }
-=======
       channels.forEach((_, index) => {
         const series = seriesRef.current[index];
-        if (series && batch.values[index] !== undefined && !isNaN(batch.values[index])) {
+        if (
+          series &&
+          batch.values[index] !== undefined &&
+          !isNaN(batch.values[index])
+        ) {
           series.append(batch.time, batch.values[index]);
->>>>>>> 0263fe3b
         }
       });
     });
@@ -181,24 +162,17 @@
   const handleDataUpdate = useCallback(
     (line: string) => {
       if (line.trim() !== "" && isDisplay) {
-        // Split the incoming line of data by commas and convert them to numbers
         const sensorValues = line.split(",").map(Number).slice(0);
         const timestamp = Date.now();
 
-<<<<<<< HEAD
-        // Add the data to each series, making sure each channel gets its corresponding value
-        channels.forEach((channel, index) => {
-          if (channel && sensorValues[index] !== undefined) {
-            const series = seriesRef.current[index];
-            if (series && !isNaN(sensorValues[index])) {
-              series.append(timestamp, sensorValues[index]);
-            }
-=======
         channels.forEach((_, index) => {
           const series = seriesRef.current[index];
-          if (series && sensorValues[index] !== undefined && !isNaN(sensorValues[index])) {
+          if (
+            series &&
+            sensorValues[index] !== undefined &&
+            !isNaN(sensorValues[index])
+          ) {
             series.append(timestamp, sensorValues[index]);
->>>>>>> 0263fe3b
           }
         });
       }
@@ -249,68 +223,17 @@
           });
           const series = new TimeSeries();
 
-<<<<<<< HEAD
-  useEffect(() => {
-    if (!isChartInitialized) {
-      const colors = getThemeColors();
-      channels.forEach((channel, index) => {
-        if (channel) {
-          const canvas = document.getElementById(
-            `smoothie-chart-${index + 1}`
-          ) as HTMLCanvasElement;
-
-          const parentDiv = canvas?.parentElement;
-          if (parentDiv) {
-            canvas.height = parentDiv.offsetHeight - 2;
-            canvas.width = parentDiv.offsetWidth;
-          }
-
-          if (canvas) {
-            const chart = new SmoothieChart({
-              responsive: true,
-              millisPerPixel: 4,
-              interpolation: "linear",
-              grid: {
-                fillStyle: colors.background,
-                strokeStyle: colors.grid,
-                borderVisible: true,
-                millisPerLine: 1000,
-                lineWidth: 1,
-              },
-              labels: {
-                fillStyle: colors.text,
-              },
-              minValue: shouldAutoScale(selectedBits) ? undefined : 0,
-              maxValue: shouldAutoScale(selectedBits)
-                ? undefined
-                : getMaxValue(selectedBits),
-            });
-            const series = new TimeSeries();
-
-            // Add time series to the chart
-            chart.addTimeSeries(series, {
-              strokeStyle: getChannelColor(index),
-              lineWidth: 1,
-            });
-
-            // Start streaming the chart to the canvas
-            chart.streamTo(canvas, 500);
-
-            // Store chart and series references
-=======
           chart.addTimeSeries(series, {
             strokeStyle: getChannelColor(index),
             lineWidth: 1,
           });
 
-          // Set the canvas element
           const canvasElement = document.getElementById(
             `smoothie-chart-${index + 1}`
           ) as HTMLCanvasElement;
 
           if (canvasElement) {
             chart.streamTo(canvasElement, 500);
->>>>>>> 0263fe3b
             chartRef.current[index] = chart;
             seriesRef.current[index] = series;
           }
@@ -320,7 +243,6 @@
       setIsChartInitialized(true);
     };
 
-    // Cleanup existing time series and stop the charts
     chartRef.current.forEach((chart, index) => {
       if (chart) {
         const canvas = document.getElementById(
@@ -339,13 +261,28 @@
     });
 
     initializeCharts();
-  }, [canvasCount, getThemeColors, selectedBits, getMaxValue, shouldAutoScale, getChannelColor, channels]);
+  }, [
+    canvasCount,
+    getThemeColors,
+    selectedBits,
+    getMaxValue,
+    shouldAutoScale,
+    getChannelColor,
+    channels,
+  ]);
 
   useEffect(() => {
     if (isChartInitialized) {
       updateChartColors();
     }
   }, [theme, isChartInitialized, updateChartColors]);
+
+  useEffect(() => {
+    if (isChartInitialized) {
+      const lines = String(data).split("\n");
+      lines.forEach(handleDataUpdate);
+    }
+  }, [data, isChartInitialized, handleDataUpdate]);
 
   useEffect(() => {
     setIsGlobalPaused(!isDisplay);
@@ -377,56 +314,44 @@
   const getHeightClass = (count: number) => {
     switch (count) {
       case 1:
-        return 'h-[78vh]';
+        return "h-[78vh]";
       case 2:
-        return 'h-[39vh]';
+        return "h-[39vh]";
       case 3:
-        return 'h-[26vh]';
+        return "h-[26vh]";
       case 4:
-        return 'h-[19vh]';
+        return "h-[19vh]";
       case 5:
-        return 'h-[15vh]';
+        return "h-[15vh]";
       case 6:
-        return 'h-[13vh]';
+        return "h-[13vh]";
       default:
-        return 'h-[78vh]';
+        return "h-[78vh]";
     }
   };
-
-  // const getImageFilters = useCallback(() => {
-  //   if (theme === "dark") {
-  //     return "brightness(0.8) hue-rotate(180deg) saturate(2) contrast(1.2)";
-  //   } else {
-  //     return "brightness(1.2) saturate(0.8) contrast(0.9)";
-  //   }
-  // }, [theme]);
+  useEffect(() => {
+    resizeCanvas();
+    window.addEventListener("resize", resizeCanvas);
+    return () => window.removeEventListener("resize", resizeCanvas);
+  }, [resizeCanvas]);
+
+  useEffect(() => {
+    processBatch();
+  }, [processBatch]);
 
   return (
-<<<<<<< HEAD
-    <div className="flex flex-col h-full justify-center items-start px-4 m-2 sm:m-4 md:m-6 lg:m-8 h-[60vh] sm:h-[70vh] md:h-[80vh]">
-      <div ref={gridRef} className={`grid  w-full h-full relative`}>
+    <div className="flex flex-col h-full justify-center items-start px-4 m-2 sm:m-4 md:m-6 lg:m-8 h-[60vh] sm:h-[70vh] md:h-[75vh]">
+      <div className={`grid w-full h-full relative`}>
         {channels.map((_, index) => (
           <div
             key={index}
-            className={`${
-              isGridView ? "h-[50%]" : "h-[100%]"
-            } relative bg-white dark:bg-gray-900`}
-          >
-            <canvas
-              id={`smoothie-chart-${index + 1}`}
-              className="w-full h-full"
-=======
-    <div className="flex flex-col h-full justify-center items-start px-4 m-2 sm:m-4 md:m-6 lg:m-8 h-[60vh] sm:h-[70vh] md:h-[75vh]">
-      <div  className={`grid w-full h-full relative`}>
-        {channels.map((_, index) => (
-          <div
-            key={index}
-            className={`border border-secondary-foreground w-full ${getHeightClass(channels.length)} relative bg-white dark:bg-gray-900`}
+            className={`border border-secondary-foreground w-full ${getHeightClass(
+              channels.length
+            )} relative bg-white dark:bg-gray-900`}
           >
             <canvas
               id={`smoothie-chart-${index + 1}`}
               className="w-full h-full m-0 p-0"
->>>>>>> 0263fe3b
             />
           </div>
         ))}
