import React, {
  useEffect,
  useRef,
  useState,
  useCallback,
  useMemo,
  useImperativeHandle,
  forwardRef,
} from "react";

import { BitSelection } from "./DataPass";
import { WebglPlot, ColorRGBA, WebglLine } from "webgl-plot";

interface CanvasProps {
  pauseRef: React.RefObject<boolean>;
  selectedBits: BitSelection;
  isDisplay: boolean;
  canvasCount?: number;
  Zoom: number;
}
interface Batch {
  time: number;
  values: number[];
}

const Canvas = forwardRef(
  (
    {
      pauseRef,
      selectedBits,
      isDisplay,
      canvasCount = 6, // default value in case not provided
      Zoom,
    }: CanvasProps,
    ref
  ) => {
    let previousCounter: number | null = null; // Variable to store the previous counter value for loss detection
    const canvasContainerRef = useRef<HTMLDivElement>(null);
    const [numChannels, setNumChannels] = useState<number>(canvasCount);
    const [canvases, setCanvases] = useState<HTMLCanvasElement[]>([]);
    const [wglPlots, setWglPlots] = useState<WebglPlot[]>([]);
    const [lines, setLines] = useState<WebglLine[]>([]);
    const linesRef = useRef<WebglLine[]>([]);

    const fps = 60;
    const samplingRate = 500; // Set the sampling rate in Hz
    const slidePoints = Math.floor(samplingRate / fps); // Set how many points to slide
    let numX: number;

    const getpoints = useCallback((bits: BitSelection): number => {
      switch (bits) {
        case "ten":
          return samplingRate * 2;
        case "fourteen":
          return samplingRate * 4;
        default:
          return 0; // Or any other fallback value you'd like
      }
    }, []);
    numX = getpoints(selectedBits);
    useEffect(() => {
      setNumChannels(canvasCount);
    }, [canvasCount]);

    useImperativeHandle(
      ref,
      () => ({
        updateData(data: number[]) {
          updatePlots(data, Zoom);
          if (previousCounter !== null) {
            // If there was a previous counter value
            const expectedCounter: number = (previousCounter + 1) % 256; // Calculate the expected counter value
            if (data[6] !== expectedCounter) {
              // Check for data loss by comparing the current counter with the expected counter
              console.warn(
                `Data loss detected in canvas! Previous counter: ${previousCounter}, Current counter: ${data[6]}`
              );
            }
          }
          previousCounter = data[6]; // Update the previous counter with the current counter
        },
      }),
      [Zoom]
    );

    const createCanvases = () => {
      if (!canvasContainerRef.current) return;

      // Clean up all existing canvases and their WebGL contexts
      while (canvasContainerRef.current.firstChild) {
        const firstChild = canvasContainerRef.current.firstChild;
        if (firstChild instanceof HTMLCanvasElement) {
          const gl = firstChild.getContext("webgl");
          if (gl) {
            const loseContext = gl.getExtension("WEBGL_lose_context");
            if (loseContext) {
              loseContext.loseContext();
            }
          }
        }
        canvasContainerRef.current.removeChild(firstChild);
      }

      setCanvases([]);
      setWglPlots([]);
      linesRef.current = [];

      const containerHeightPx = canvasContainerRef.current.clientHeight || window.innerHeight;
      const containerHeight =
        canvasContainerRef.current.clientHeight || window.innerHeight;
        const containerHeightVh = (containerHeightPx / window.innerHeight) * 100; // Convert pixels to vh

      const canvasHeight = containerHeight / numChannels;

<<<<<<< HEAD
      const newCanvases = [];
      const newWglPlots = [];
      const newLines = [];
=======


      for (let i = 0; i < numChannels; i++) {
        const canvas = document.createElement("canvas");
>>>>>>> edc1d17c

      for (let i = 0; i < numChannels; i++) { 
        const canvas = document.createElement("canvas");
        canvas.width = canvasContainerRef.current.clientWidth;
        canvas.height = canvasHeight;

        canvas.className = "w-full";
        // canvas.style.height = `${containerHeightVh}vh`;

        // Create a badge for the channel number
        const badge = document.createElement("div");
        badge.className =
          "absolute top-1 left-1 text-gray-500 text-sm rounded-full";
        badge.innerText = `CH${i + 1}`;

        // Append the canvas and badge to the container
        const canvasWrapper = document.createElement("div");
        canvasWrapper.className = "relative";
        canvasWrapper.appendChild(canvas);
        canvasWrapper.appendChild(badge);

        canvasContainerRef.current.appendChild(canvasWrapper);

        newCanvases.push(canvas);

        const wglp = new WebglPlot(canvas);
        newWglPlots.push(wglp);
        wglp.gScaleY = Zoom;

        const line = new WebglLine(getRandomColor(i), numX);
        line.lineSpaceX(-1, 2 / numX);
        wglp.addLine(line);
        newLines.push(line);
      }

      linesRef.current = newLines;
      setCanvases(newCanvases);
      setWglPlots(newWglPlots);
      setLines(newLines);
    };

    const getRandomColor = (i: number): ColorRGBA => {
      // Define bright colors
      const colors: ColorRGBA[] = [
        new ColorRGBA(1, 0.286, 0.529, 1), // Bright Pink
        new ColorRGBA(0.475, 0.894, 0.952, 1), // Light Blue
        new ColorRGBA(0, 1, 0.753, 1), // Bright Cyan
        new ColorRGBA(0.431, 0.761, 0.031, 1), // Bright Green
        new ColorRGBA(0.678, 0.286, 0.882, 1), // Bright Purple
        new ColorRGBA(0.914, 0.361, 0.051, 1), // Bright Orange
      ];

      // Return color based on the index, cycling through if necessary
      return colors[i % colors.length]; // Ensure to always return a valid ColorRGBA
    };

    const updatePlots = useCallback(
      (data: number[], Zoom: number) => {
        wglPlots.forEach((wglp, index) => {
          if (wglp) {
            try {
              wglp.gScaleY = Zoom; // Adjust this value as needed
            } catch (error) {
              console.error(
                `Error setting gScaleY for WebglPlot instance at index ${index}:`,
                error
              );
            }
          } else {
            console.warn(`WebglPlot instance at index ${index} is undefined.`);
          }
        });
        linesRef.current.forEach((line, i) => {
          // Shift the data points efficiently using a single operation
          const bitsPoints = Math.pow(2, getValue(selectedBits)); // Adjust this according to your ADC resolution
          const yScale = 2 / bitsPoints;
          const chData = (data[i] - bitsPoints / 2) * yScale;

          for (let j = 1; j < line.numPoints; j++) {
            line.setY(j - 1, line.getY(j));
          }
          line.setY(line.numPoints - 1, chData);
        });
      },
      [lines, wglPlots]
    ); // Add dependencies here

    useEffect(() => {
      createCanvases();
    }, [numChannels]);

    const getValue = useCallback((bits: BitSelection): number => {
      switch (bits) {
        case "ten":
          return 10;
        case "twelve":
          return 12;
        case "fourteen":
          return 14;
        default:
          return 0; // Or any other fallback value you'd like
      }
    }, []);

    const animate = useCallback(() => {
      if (pauseRef.current) {
        wglPlots.forEach((wglp) => wglp.update());
        requestAnimationFrame(animate);
      }
    }, [wglPlots, pauseRef]);

    useEffect(() => {
      if (pauseRef.current) {
        requestAnimationFrame(animate);
      }
    }, [pauseRef.current, animate]);

<<<<<<< HEAD
    useEffect(() => {
      const handleResize = () => {
        createCanvases();
      };

      window.addEventListener("resize", handleResize);

      return () => {
        window.removeEventListener("resize", handleResize);
      };
    }, [createCanvases]);

    return (
      <div className="flex-grow flex justify-center items-center">
        <div className="flex flex-col justify-center items-start w-full  p-0 m-0">
          <div
            className="canvas-container flex flex-wrap justify-center items-center w-full"
            style={{
              height: "90vh", // Default height
              minHeight: "50vh", // Ensure it doesn't shrink below this
            }}
            ref={canvasContainerRef}
          >
            <canvas
              className="
        w-full
        h-[70vh]   /* Base height for all screens */
        sm:h-[70vh] /* Adjust for small screens */
        md:h-[80vh] /* Adjust for medium screens */
        lg:h-[80vh] /* Adjust for large screens */
        xl:h-[80vh] /* Adjust for extra large screens */
        p-0 m-0 "
            ></canvas>
          </div>
        </div>
      </div>
    );
  }
);
=======
  return (
    <div 
    // style={{ marginBottom: `${marginBottom}px` }} // Apply the dynamic margin-bottom here
    className="flex justify-center items-center min-h-[calc(100vh-8rem)]  mb-5 mt-3">
    {/* Canvas container taking 70% of the screen height */}
    <div className="flex flex-col justify-center items-start w-full px-3">
      <div className="grid w-full h-full relative">
    <div className="canvas-container flex flex-wrap justify-center items-center h-[80vh]  w-full" ref={canvasContainerRef} ></div>
    </div>
  </div>
</div>
  );
});
>>>>>>> edc1d17c
Canvas.displayName = "Canvas";
export default Canvas;<|MERGE_RESOLUTION|>--- conflicted
+++ resolved
@@ -112,16 +112,11 @@
 
       const canvasHeight = containerHeight / numChannels;
 
-<<<<<<< HEAD
-      const newCanvases = [];
-      const newWglPlots = [];
-      const newLines = [];
-=======
-
-
-      for (let i = 0; i < numChannels; i++) {
-        const canvas = document.createElement("canvas");
->>>>>>> edc1d17c
+      const newCanvases: HTMLCanvasElement[] = [];
+      const newWglPlots: WebglPlot[] = [];
+      const newLines: WebglLine[] = [];
+
+
 
       for (let i = 0; i < numChannels; i++) { 
         const canvas = document.createElement("canvas");
@@ -239,47 +234,6 @@
       }
     }, [pauseRef.current, animate]);
 
-<<<<<<< HEAD
-    useEffect(() => {
-      const handleResize = () => {
-        createCanvases();
-      };
-
-      window.addEventListener("resize", handleResize);
-
-      return () => {
-        window.removeEventListener("resize", handleResize);
-      };
-    }, [createCanvases]);
-
-    return (
-      <div className="flex-grow flex justify-center items-center">
-        <div className="flex flex-col justify-center items-start w-full  p-0 m-0">
-          <div
-            className="canvas-container flex flex-wrap justify-center items-center w-full"
-            style={{
-              height: "90vh", // Default height
-              minHeight: "50vh", // Ensure it doesn't shrink below this
-            }}
-            ref={canvasContainerRef}
-          >
-            <canvas
-              className="
-        w-full
-        h-[70vh]   /* Base height for all screens */
-        sm:h-[70vh] /* Adjust for small screens */
-        md:h-[80vh] /* Adjust for medium screens */
-        lg:h-[80vh] /* Adjust for large screens */
-        xl:h-[80vh] /* Adjust for extra large screens */
-        p-0 m-0 "
-            ></canvas>
-          </div>
-        </div>
-      </div>
-    );
-  }
-);
-=======
   return (
     <div 
     // style={{ marginBottom: `${marginBottom}px` }} // Apply the dynamic margin-bottom here
@@ -293,6 +247,5 @@
 </div>
   );
 });
->>>>>>> edc1d17c
 Canvas.displayName = "Canvas";
 export default Canvas;