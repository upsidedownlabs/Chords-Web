import React, {
  useEffect,
  useRef,
  useState,
  useCallback,
  useImperativeHandle,
  forwardRef,
} from "react";
import { useTheme } from "next-themes";
import { BitSelection } from "./DataPass";
import { WebglPlot, ColorRGBA, WebglLine } from "webgl-plot";

interface CanvasProps {
  pauseRef: React.RefObject<boolean>;
  selectedBits: BitSelection;
  isDisplay: boolean;
  canvasCount?: number;
  selectedChannels: number[];
  timeBase?: number;
<<<<<<< HEAD
  currentsamplingRate: number;
=======
  currentSamplingRate:number;
>>>>>>> b5f76657
  Zoom: number;
  currentSnapshot: number;
  snapShotRef: React.MutableRefObject<boolean[]>;
}

const Canvas = forwardRef(
  (
    {
      pauseRef,
      selectedBits,
      isDisplay,
      canvasCount = 6, // default value in case not provided
      timeBase = 4,
      currentSamplingRate,
      Zoom,
      selectedChannels,
      currentSnapshot,
      snapShotRef,
    }: CanvasProps,
    ref
  ) => {
    const { theme } = useTheme();
    let previousCounter: number | null = null; // Variable to store the previous counter value for loss detection
    const canvasContainerRef = useRef<HTMLDivElement>(null);
    const [numChannels, setNumChannels] = useState<number>(canvasCount);
    const [showSelectedChannels, setShowSelectedChannels] = useState<number[]>(selectedChannels);
    const numXRef = useRef<number>(2000); // To track the calculated value
    const [canvases, setCanvases] = useState<HTMLCanvasElement[]>([]);
    const [wglPlots, setWglPlots] = useState<WebglPlot[]>([]);
    const [lines, setLines] = useState<WebglLine[]>([]);
    const linesRef = useRef<WebglLine[]>([]);
    const [samplingRate, setSamplingRate] = useState<number>(500);
    const sweepPositions = useRef<number[]>(new Array(6).fill(0)); // Array for sweep positions
    const currentSweepPos = useRef<number[]>(new Array(6).fill(0)); // Array for sweep positions
    const array3DRef = useRef<number[][][]>(
      Array.from({ length: 6 }, () =>
        Array.from({ length: 6 }, () => Array())
      )
    );
    const activebuffer = useRef(0); // Initialize useRef with 0
    const indicesRef = useRef<number[]>([]); // Use `useRef` for indices
console.log("canvas",showSelectedChannels);

    useEffect(() => {
<<<<<<< HEAD
      numXRef.current = (currentsamplingRate * timeBase);
     
=======
      numXRef.current = (currentSamplingRate * timeBase);

>>>>>>> b5f76657
    }, [timeBase]);

    const prevCanvasCountRef = useRef<number>(canvasCount);

    const processIncomingData = (incomingData: number[]) => {
      for (let i = 0; i < canvasCount; i++) {

        if (prevCanvasCountRef.current !== canvasCount) {
          // Clear the entire buffer if canvasCount changes
          for (let bufferIndex = 0; bufferIndex < 6; bufferIndex++) {
            array3DRef.current[bufferIndex] = Array.from({ length: canvasCount }, () => []);
            snapShotRef.current[bufferIndex] = false;
          }
          prevCanvasCountRef.current = canvasCount;
        }
        if (array3DRef.current[activebuffer.current][i].length >= numXRef.current) {
          array3DRef.current[activebuffer.current][i] = [];
        }
        array3DRef.current[activebuffer.current][i].push(incomingData[i + 1]);

        if (array3DRef.current[activebuffer.current][i].length < numXRef.current && !pauseRef.current) {
          array3DRef.current[activebuffer.current][i] = [];
        }
      }


      if (array3DRef.current[activebuffer.current][0].length >= numXRef.current) {
        snapShotRef.current[activebuffer.current] = true;
        activebuffer.current = (activebuffer.current + 1) % 6;
        snapShotRef.current[activebuffer.current] = false;
      }
      indicesRef.current = [];
      for (let i = 1; i < 6; i++) {
        indicesRef.current.push((activebuffer.current - i + 6) % 6);
      }
    };

    useEffect(() => {
      setNumChannels(canvasCount);
    }, [canvasCount]);
    useEffect(() => {
      setShowSelectedChannels(selectedChannels);
    }, [selectedChannels]);

    useEffect(() => {
      // Reset when timeBase changes
      currentSweepPos.current = new Array(numChannels).fill(0);
      sweepPositions.current = new Array(numChannels).fill(0);
    }, [timeBase]);


    useImperativeHandle(
      ref,
      () => ({
        updateData(data: number[]) {
          // Reset the sweep positions if the number of channels has changed
          if (currentSweepPos.current.length !== numChannels || !pauseRef.current) {
            currentSweepPos.current = new Array(numChannels).fill(0);
            sweepPositions.current = new Array(numChannels).fill(0);
          }

          if (pauseRef.current) {
            processIncomingData(data);
            updatePlots(data, Zoom);
          }
          if (previousCounter !== null) {
            // If there was a previous counter value
            const expectedCounter: number = (previousCounter + 1) % 256; // Calculate the expected counter value
            if (data[0] !== expectedCounter) {
              // Check for data loss by comparing the current counter with the expected counter
              console.warn(
                `Data loss detected in canvas! Previous counter: ${previousCounter}, Current counter: ${data[0]}`
              );
            }
          }
          previousCounter = data[0]; // Update the previous counter with the current counter
        },
      }),
      [Zoom, numChannels, timeBase]
    );

    const createCanvases = () => {
      const container = canvasContainerRef.current;
      if (!container) {
          return; // Exit if the ref is null
      }
  
      // Clear existing child elements
      while (container.firstChild) {
          const firstChild = container.firstChild;
          if (firstChild instanceof HTMLCanvasElement) {
              const gl = firstChild.getContext("webgl");
              if (gl) {
                  const loseContext = gl.getExtension("WEBGL_lose_context");
                  if (loseContext) {
                      loseContext.loseContext();
                  }
              }
          }
          container.removeChild(firstChild);
      }
  
      setCanvases([]);
      setWglPlots([]);
      linesRef.current = [];
      const newCanvases: HTMLCanvasElement[] = [];
      const newWglPlots: WebglPlot[] = [];
      const newLines: WebglLine[] = [];
  
      // Iterate only over selected channels
      showSelectedChannels.forEach((channelNumber) => {
          const canvasWrapper = document.createElement("div");
          canvasWrapper.className = "canvas-container relative flex-[1_1_0%]"; // Add relative positioning for absolute grid positioning
  
          const canvas = document.createElement("canvas");
          canvas.id = `canvas${channelNumber}`; // Use channelNumber directly
          canvas.width = container.clientWidth;
          canvas.height = container.clientHeight / showSelectedChannels.length;
          canvas.className = "w-full h-full block rounded-xl";
  
          // Create a badge for the channel number
          const badge = document.createElement("div");
          badge.className = "absolute text-gray-500 text-sm rounded-full p-2 m-2";
          badge.innerText = `CH${channelNumber}`; // Use channelNumber directly
  
          // Append the canvas and badge to the container
          canvasWrapper.appendChild(badge);
          canvasWrapper.appendChild(canvas);
          container.appendChild(canvasWrapper);
  
          newCanvases.push(canvas);
          const wglp = new WebglPlot(canvas);
          newWglPlots.push(wglp);
          wglp.gScaleY = Zoom;
          const line = new WebglLine(getLineColor(channelNumber, theme), numXRef.current);
          wglp.gOffsetY = 0;
          line.offsetY = 0;
          line.lineSpaceX(-1, 2 / numXRef.current);
  
          wglp.addLine(line);
          newLines.push(line);
      });
  
      linesRef.current = newLines;
      setCanvases(newCanvases);
      setWglPlots(newWglPlots);
      setLines(newLines);
  };
  
  
    const getLineColor = (i: number, theme: string | undefined): ColorRGBA => {
      // Define bright colors
      const colorsDark: ColorRGBA[] = [
        new ColorRGBA(1, 0.286, 0.529, 1), // Bright Pink
        new ColorRGBA(0.475, 0.894, 0.952, 1), // Light Blue
        new ColorRGBA(0, 1, 0.753, 1), // Bright Cyan
        new ColorRGBA(0.431, 0.761, 0.031, 1), // Bright Green
        new ColorRGBA(0.678, 0.286, 0.882, 1), // Bright Purple
        new ColorRGBA(0.914, 0.361, 0.051, 1), // Bright Orange
      ];
      const colorsLight: ColorRGBA[] = [
        new ColorRGBA(0.820, 0.000, 0.329, 1), // #D10054 - Bright Pink
        new ColorRGBA(0.000, 0.478, 0.549, 1), // #007A8C - Light Blue
        new ColorRGBA(0.039, 0.408, 0.278, 1), // #0A6847 - Dark Green
        new ColorRGBA(0.404, 0.255, 0.533, 1), // #674188 - Bright Purple
        new ColorRGBA(0.902, 0.361, 0.098, 1), // #E65C19 - Bright Orange
        new ColorRGBA(0.180, 0.027, 0.247, 1), // #2E073F - Dark Purple
      ];


      // Return color based on the index, cycling through if necessary
      return theme === "dark"
        ? colorsDark[i % colorsDark.length]
        : colorsLight[i % colorsLight.length];
    };

    const updatePlots = useCallback(
      (data: number[], Zoom: number) => {

        wglPlots.forEach((wglp, index) => {
          if (wglp) {
            try {
              wglp.gScaleY = Zoom; // Adjust the zoom value
            } catch (error) {
              console.error(
                `Error setting gScaleY for WebglPlot instance at index ${index}:`,
                error
              );
            }
          } else {
            console.warn(`WebglPlot instance at index ${index} is undefined.`);
          }
        });

        linesRef.current.forEach((line, i) => {

          // Use a separate sweep position for each line
          currentSweepPos.current[i] = sweepPositions.current[i];
          // Plot the new data at the current sweep position
          line.setY(currentSweepPos.current[i] % line.numPoints, data[i + 1]);

          // Clear the next point to create a gap (optional, for visual effect)
          const clearPosition = Math.ceil((currentSweepPos.current[i] + (numXRef.current / 100)) % line.numPoints);
          line.setY(clearPosition, NaN);

          // Increment the sweep position for the current line
          sweepPositions.current[i] = (currentSweepPos.current[i] + 1) % line.numPoints;
        });
      },
      [lines, wglPlots, numChannels, theme, timeBase]
    );

    useEffect(() => {
      createCanvases();
    }, [numChannels,showSelectedChannels, theme, timeBase]);


    const animate = useCallback(() => {
      if (!pauseRef.current) {
        // If paused, show the buffered data (this part runs when paused)
        updatePlotSnapshot(currentSnapshot);
      } else {
        // If not paused, continue with normal updates (e.g., real-time plotting)
        wglPlots.forEach((wglp) => wglp.update());
        requestAnimationFrame(animate); // Continue the animation loop
      }
    }, [currentSnapshot, numXRef.current, pauseRef.current, wglPlots, Zoom]);


    const updatePlotSnapshot = (currentSnapshot: number) => {
      for (let i = 0; i < canvasCount; i++) {
        wglPlots.forEach((wglp, index) => {
          if (wglp) {
            try {
              wglp.gScaleY = Zoom; // Adjust the zoom value
            } catch (error) {
              console.error(
                `Error setting gScaleY for WebglPlot instance at index ${index}:`,
                error
              );
            }
          } else {
            console.warn(`WebglPlot instance at index ${index} is undefined.`);
          }
        });
        if (
          array3DRef.current &&
          indicesRef.current &&
          indicesRef.current[currentSnapshot] !== undefined &&
          array3DRef.current[indicesRef.current[currentSnapshot]] !== undefined
        ) {
          const yArray = new Float32Array(array3DRef.current[indicesRef.current[currentSnapshot]][i]);
          // Check if the line exists
          const line = linesRef.current[i];
          if (line) {
            line.shiftAdd(yArray); // Efficiently add new points
          } else {
            console.error(`Line at index ${i} is undefined or null.`);
          }

        } else {
          console.warn("One of the references is undefined or invalid");
        }


      }
      wglPlots.forEach((wglp) => wglp.update()); // Redraw the plots
    };

    useEffect(() => {
      requestAnimationFrame(animate);

    }, [animate]);

    return (
      <main className=" flex flex-col flex-[1_1_0%] min-h-80 bg-highlight  rounded-2xl m-4 relative"
        ref={canvasContainerRef}
      >
      </main>
    );
  }
);
Canvas.displayName = "Canvas";
export default Canvas;<|MERGE_RESOLUTION|>--- conflicted
+++ resolved
@@ -17,11 +17,7 @@
   canvasCount?: number;
   selectedChannels: number[];
   timeBase?: number;
-<<<<<<< HEAD
-  currentsamplingRate: number;
-=======
   currentSamplingRate:number;
->>>>>>> b5f76657
   Zoom: number;
   currentSnapshot: number;
   snapShotRef: React.MutableRefObject<boolean[]>;
@@ -66,13 +62,8 @@
 console.log("canvas",showSelectedChannels);
 
     useEffect(() => {
-<<<<<<< HEAD
-      numXRef.current = (currentsamplingRate * timeBase);
-     
-=======
       numXRef.current = (currentSamplingRate * timeBase);
 
->>>>>>> b5f76657
     }, [timeBase]);
 
     const prevCanvasCountRef = useRef<number>(canvasCount);
