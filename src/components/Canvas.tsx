import React, {
  useEffect,
  useRef,
  useState,
  useCallback,
  useImperativeHandle,
  forwardRef,
} from "react";
import { useTheme } from "next-themes";
import { BitSelection } from "./DataPass";
import { WebglPlot, ColorRGBA, WebglLine } from "webgl-plot";

interface CanvasProps {
  pauseRef: React.RefObject<boolean>;
  selectedBits: BitSelection;
  isDisplay: boolean;
  canvasCount?: number;
  currentValue?:number;
  Zoom: number;
  currentSnapshot: number;
  snapShotRef: React.MutableRefObject<boolean[]>;
}

const Canvas = forwardRef(
  (
    {
      pauseRef,
      selectedBits,
      isDisplay,
      canvasCount = 6, // default value in case not provided
      currentValue=4,
      Zoom,
      currentSnapshot,
      snapShotRef,
    }: CanvasProps,
    ref
  ) => {
    const { theme } = useTheme();
    let previousCounter: number | null = null; // Variable to store the previous counter value for loss detection
    const canvasContainerRef = useRef<HTMLDivElement>(null);
    const [numChannels, setNumChannels] = useState<number>(canvasCount);
    const numXRef = useRef<number>(2000); // To track the calculated value
    const [canvases, setCanvases] = useState<HTMLCanvasElement[]>([]);
    const [samplingRate,setSamplingRate]=useState<number>(500);
    const [wglPlots, setWglPlots] = useState<WebglPlot[]>([]);
    const [lines, setLines] = useState<WebglLine[]>([]);
    const linesRef = useRef<WebglLine[]>([]);
    const sweepPositions = useRef<number[]>(new Array(6).fill(0)); // Array for sweep positions
    const currentSweepPos = useRef<number[]>(new Array(6).fill(0)); // Array for sweep positions
    const array3DRef = useRef<number[][][]>(
      Array.from({ length: 6 }, () =>
        Array.from({ length: 6 }, () => Array())
      )
    );
    const activebuffer = useRef(0); // Initialize useRef with 0
    const indicesRef = useRef<number[]>([]); // Use `useRef` for indices

    //select point
    const getpoints = useCallback((bits: BitSelection): number => {
      switch (bits) {
        case "ten":
          return 250;
        case "twelve":
        case "fourteen":
        case "sixteen":
          return 500;
        default:
          return 500; // Default fallback
      }
    }, []);


  useEffect(() => {
    numXRef.current= (getpoints(selectedBits) * currentValue);
   
  }, [ currentValue]);

    const prevCanvasCountRef = useRef<number>(canvasCount);

    const processIncomingData = (incomingData: number[]) => {
      for (let i = 0; i < canvasCount; i++) {

        if (prevCanvasCountRef.current !== canvasCount) {
          // Clear the entire buffer if canvasCount changes
          for (let bufferIndex = 0; bufferIndex < 6; bufferIndex++) {
            array3DRef.current[bufferIndex] = Array.from({ length: canvasCount }, () => []);
            snapShotRef.current[bufferIndex] = false;
          }
          prevCanvasCountRef.current = canvasCount;
        }
        if (array3DRef.current[activebuffer.current][i].length >= numXRef.current) {
          array3DRef.current[activebuffer.current][i] = [];
        }
        array3DRef.current[activebuffer.current][i].push(incomingData[i + 1]);

        if (array3DRef.current[activebuffer.current][i].length < numXRef.current && !pauseRef.current) {
          array3DRef.current[activebuffer.current][i] = [];
        }
      }


      if (array3DRef.current[activebuffer.current][0].length >= numXRef.current) {
        snapShotRef.current[activebuffer.current] = true;
        activebuffer.current = (activebuffer.current + 1) % 6;
        snapShotRef.current[activebuffer.current] = false;
      }
      indicesRef.current = [];
      for (let i = 1; i < 6; i++) {
        indicesRef.current.push((activebuffer.current - i + 6) % 6);
      }
    };

    useEffect(() => {
      setNumChannels(canvasCount);
    }, [canvasCount]);


    useEffect(() => {
      // Reset when currentValue changes
      currentSweepPos.current = new Array(numChannels).fill(0);
      sweepPositions.current = new Array(numChannels).fill(0);
    }, [currentValue]);
    

    useImperativeHandle(
      ref,
      () => ({
        updateData(data: number[]) {
          // Reset the sweep positions if the number of channels has changed
          if (currentSweepPos.current.length !== numChannels || !pauseRef.current) {
            currentSweepPos.current = new Array(numChannels).fill(0);
            sweepPositions.current = new Array(numChannels).fill(0);
          }
    
          if (pauseRef.current) {
            processIncomingData(data);
            updatePlots(data, Zoom);
          }
          if (previousCounter !== null) {
            // If there was a previous counter value
            const expectedCounter: number = (previousCounter + 1) % 256; // Calculate the expected counter value
            if (data[0] !== expectedCounter) {
              // Check for data loss by comparing the current counter with the expected counter
              console.warn(
                `Data loss detected in canvas! Previous counter: ${previousCounter}, Current counter: ${data[0]}`
              );
            }
          }
          previousCounter = data[0]; // Update the previous counter with the current counter
        },
      }),
      [Zoom, numChannels,currentValue]
    );

    const createCanvases = () => {
      if (!canvasContainerRef.current) return;

      // Clean up all existing canvases and their WebGL contexts
      while (canvasContainerRef.current.firstChild) {
        const firstChild = canvasContainerRef.current.firstChild;
        if (firstChild instanceof HTMLCanvasElement) {
          const gl = firstChild.getContext("webgl");
          if (gl) {
            const loseContext = gl.getExtension("WEBGL_lose_context");
            if (loseContext) {
              loseContext.loseContext();
            }
          }
        }
        canvasContainerRef.current.removeChild(firstChild);
      }

      setCanvases([]);
      setWglPlots([]);
      linesRef.current = [];
      const newCanvases = [];
      const newWglPlots = [];
      const newLines = [];


      // // Create grid lines
      const canvasWrapper = document.createElement("div");
      canvasWrapper.className = "absolute inset-0"; // Make the wrapper fill the parent container
      const opacityDarkMajor = "0.2"; // Opacity for every 5th line in dark theme
      const opacityDarkMinor = "0.05"; // Opacity for other lines in dark theme
      const opacityLightMajor = "0.4"; // Opacity for every 5th line in light theme
      const opacityLightMinor = "0.1"; // Opacity for other lines in light theme
      const distanceminor = samplingRate * 0.04;
      const numGridLines = getpoints(selectedBits)*4 / distanceminor;
      for (let j = 1; j < numGridLines; j++) {
        const gridLineX = document.createElement("div");
        gridLineX.className = "absolute bg-[rgb(128,128,128)]";
        gridLineX.style.width = "1px";
        gridLineX.style.height = "100%";
        const divPoint = (j / numGridLines) * 100
        const a = parseFloat(divPoint.toFixed(3));
        gridLineX.style.left = `${a}%`
        gridLineX.style.top = "0";
        gridLineX.style.opacity = j % 5 === 0 ? (theme === "dark" ? opacityDarkMajor : opacityLightMajor) : (theme === "dark" ? opacityDarkMinor : opacityLightMinor);

        // Append grid lines to the wrapper
        canvasWrapper.appendChild(gridLineX);
      }
      const horizontalline = 50;
      for (let j = 1; j < horizontalline; j++) {
        const gridLineY = document.createElement("div");
        gridLineY.className = "absolute bg-[rgb(128,128,128)]";
        gridLineY.style.height = "1px";
        gridLineY.style.width = "100%";
        const distance = (j / horizontalline) * 100
        const distancetop = parseFloat(distance.toFixed(3));
        gridLineY.style.top = `${distancetop}%`;
        gridLineY.style.left = "0";
        gridLineY.style.opacity = j % 5 === 0 ? (theme === "dark" ? opacityDarkMajor : opacityLightMajor) : (theme === "dark" ? opacityDarkMinor : opacityLightMinor);

        // Append grid lines to the wrapper
        canvasWrapper.appendChild(gridLineY);
      }
      canvasContainerRef.current.appendChild(canvasWrapper);
      for (let i = 0; i < numChannels; i++) {
        const canvasWrapper = document.createElement("div");
        canvasWrapper.className = "canvas-container relative flex-[1_1_0%]"; // Add relative positioning for absolute grid positioning

        const canvas = document.createElement("canvas");
        canvas.id = `canvas${i + 1}`;
        canvas.width = canvasContainerRef.current.clientWidth;
        const canvasHeight = (canvasContainerRef.current.clientHeight / numChannels);
        canvas.height = canvasHeight;
        canvas.className = "w-full h-full block rounded-xl";

        // Create a badge for the channel number
        const badge = document.createElement("div");
        badge.className = "absolute text-gray-500 text-sm rounded-full p-2 m-2";
        badge.innerText = `CH${i + 1}`;

        // Append the canvas and badge to the container
        canvasWrapper.appendChild(badge);
        canvasWrapper.appendChild(canvas);
        canvasContainerRef.current.appendChild(canvasWrapper);

        newCanvases.push(canvas);
        const wglp = new WebglPlot(canvas);
        newWglPlots.push(wglp);
        wglp.gScaleY = Zoom;
        const line = new WebglLine(getLineColor(i, theme), numXRef.current);
        wglp.gOffsetY = 0;
        line.offsetY = 0;
        line.lineSpaceX(-1, 2 / numXRef.current);

        wglp.addLine(line);
        newLines.push(line);
      }

      linesRef.current = newLines;
      setCanvases(newCanvases);
      setWglPlots(newWglPlots);
      setLines(newLines);
    };


    const getLineColor = (i: number, theme: string | undefined): ColorRGBA => {
      // Define bright colors
      const colorsDark: ColorRGBA[] = [
        new ColorRGBA(1, 0.286, 0.529, 1), // Bright Pink
        new ColorRGBA(0.475, 0.894, 0.952, 1), // Light Blue
        new ColorRGBA(0, 1, 0.753, 1), // Bright Cyan
        new ColorRGBA(0.431, 0.761, 0.031, 1), // Bright Green
        new ColorRGBA(0.678, 0.286, 0.882, 1), // Bright Purple
        new ColorRGBA(0.914, 0.361, 0.051, 1), // Bright Orange
      ];
      const colorsLight: ColorRGBA[] = [
        new ColorRGBA(0.820, 0.000, 0.329, 1), // #D10054 - Bright Pink
        new ColorRGBA(0.000, 0.478, 0.549, 1), // #007A8C - Light Blue
        new ColorRGBA(0.039, 0.408, 0.278, 1), // #0A6847 - Dark Green
        new ColorRGBA(0.404, 0.255, 0.533, 1), // #674188 - Bright Purple
        new ColorRGBA(0.902, 0.361, 0.098, 1), // #E65C19 - Bright Orange
        new ColorRGBA(0.180, 0.027, 0.247, 1), // #2E073F - Dark Purple
      ];


      // Return color based on the index, cycling through if necessary
      return theme === "dark"
        ? colorsDark[i % colorsDark.length]
        : colorsLight[i % colorsLight.length];
    };

    const updatePlots = useCallback(
      (data: number[], Zoom: number) => {

        wglPlots.forEach((wglp, index) => {
          if (wglp) {
            try {
              wglp.gScaleY = Zoom; // Adjust the zoom value
            } catch (error) {
              console.error(
                `Error setting gScaleY for WebglPlot instance at index ${index}:`,
                error
              );
            }
          } else {
            console.warn(`WebglPlot instance at index ${index} is undefined.`);
          }
        });

        linesRef.current.forEach((line, i) => {

          // Use a separate sweep position for each line
          currentSweepPos.current[i] = sweepPositions.current[i];
          // Plot the new data at the current sweep position
          line.setY(currentSweepPos.current[i] % line.numPoints, data[i + 1]);

          // Clear the next point to create a gap (optional, for visual effect)
          const clearPosition = Math.ceil((currentSweepPos.current[i] + (numXRef.current / 100)) % line.numPoints);
<<<<<<< HEAD
          console.log(line.numPoints);
=======
>>>>>>> 461bff51
          line.setY(clearPosition, NaN);

          // Increment the sweep position for the current line
          sweepPositions.current[i] = (currentSweepPos.current[i] + 1) % line.numPoints;
        });
      },
      [lines, wglPlots, numChannels, theme,currentValue]
    );

    useEffect(() => {
      createCanvases();
    }, [numChannels, theme,currentValue]);


    const animate = useCallback(() => {
      if (!pauseRef.current) {
        // If paused, show the buffered data (this part runs when paused)
        updatePlotSnapshot(currentSnapshot);
      } else {
        // If not paused, continue with normal updates (e.g., real-time plotting)
        wglPlots.forEach((wglp) => wglp.update());
        requestAnimationFrame(animate); // Continue the animation loop
      }
    }, [currentSnapshot, numXRef.current, pauseRef.current, wglPlots, Zoom]);


    const updatePlotSnapshot = (currentSnapshot: number) => {
      for (let i = 0; i < canvasCount; i++) {
        wglPlots.forEach((wglp, index) => {
          if (wglp) {
            try {
              wglp.gScaleY = Zoom; // Adjust the zoom value
            } catch (error) {
              console.error(
                `Error setting gScaleY for WebglPlot instance at index ${index}:`,
                error
              );
            }
          } else {
            console.warn(`WebglPlot instance at index ${index} is undefined.`);
          }
        });
        if (
          array3DRef.current &&
          indicesRef.current &&
          indicesRef.current[currentSnapshot] !== undefined &&
          array3DRef.current[indicesRef.current[currentSnapshot]] !== undefined
        ) {
          const yArray = new Float32Array(array3DRef.current[indicesRef.current[currentSnapshot]][i]);
          // Check if the line exists
          const line = linesRef.current[i];
          if (line) {
            line.shiftAdd(yArray); // Efficiently add new points
          } else {
            console.error(`Line at index ${i} is undefined or null.`);
          }

        } else {
          console.warn("One of the references is undefined or invalid");
        }


      }
      wglPlots.forEach((wglp) => wglp.update()); // Redraw the plots
    };

    useEffect(() => {
      requestAnimationFrame(animate);

    }, [animate]);

    return (
      <main className=" flex flex-col flex-[1_1_0%] min-h-80 bg-highlight  rounded-2xl m-4 relative"
        ref={canvasContainerRef}
      >
      </main>
    );
  }
);
Canvas.displayName = "Canvas";
export default Canvas;<|MERGE_RESOLUTION|>--- conflicted
+++ resolved
@@ -72,6 +72,7 @@
 
   useEffect(() => {
     numXRef.current= (getpoints(selectedBits) * currentValue);
+    numXRef.current= (getpoints(selectedBits) * currentValue);
    
   }, [ currentValue]);
 
@@ -311,10 +312,7 @@
 
           // Clear the next point to create a gap (optional, for visual effect)
           const clearPosition = Math.ceil((currentSweepPos.current[i] + (numXRef.current / 100)) % line.numPoints);
-<<<<<<< HEAD
           console.log(line.numPoints);
-=======
->>>>>>> 461bff51
           line.setY(clearPosition, NaN);
 
           // Increment the sweep position for the current line
