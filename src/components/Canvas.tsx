import React, {
  useEffect,
  useRef,
  useState,
  useCallback,
  useImperativeHandle,
  forwardRef,
} from "react";
import { useTheme } from "next-themes";
import { BitSelection } from "./DataPass";
import { WebglPlot, ColorRGBA, WebglLine } from "webgl-plot";

interface CanvasProps {
  pauseRef: React.RefObject<boolean>;
  selectedBits: BitSelection;
  isDisplay: boolean;
  canvasCount?: number;
  currentValue?: number;
  Zoom: number;
}
interface Batch {
  time: number;
  values: number[];
}

const Canvas = forwardRef(
  (
    {
      pauseRef,
      selectedBits,
      isDisplay,
      canvasCount = 6, // default value in case not provided
      currentValue = 4,
      Zoom,
    }: CanvasProps,
    ref
  ) => {
    const { theme } = useTheme();
    let previousCounter: number | null = null; // Variable to store the previous counter value for loss detection
    const canvasContainerRef = useRef<HTMLDivElement>(null);
    const [numChannels, setNumChannels] = useState<number>(canvasCount);
    const numXRef = useRef<number>(2000); // To track the calculated value
    const [canvases, setCanvases] = useState<HTMLCanvasElement[]>([]);
    const [samplingRate, setSamplingRate] = useState<number>(500);
    const [wglPlots, setWglPlots] = useState<WebglPlot[]>([]);
    const [lines, setLines] = useState<WebglLine[]>([]);
    const linesRef = useRef<WebglLine[]>([]);
    const sweepPositions = useRef<number[]>(new Array(6).fill(0)); // Array for sweep positions
    const currentSweepPos = useRef<number[]>(new Array(6).fill(0)); // Array for sweep positions
<<<<<<< HEAD
    let numX: number;
=======
    const array3DRef = useRef<number[][][]>(
      Array.from({ length: 6 }, () =>
        Array.from({ length: 6 }, () => Array())
      )
    );
    const activebuffer = useRef(0); // Initialize useRef with 0
    const indicesRef = useRef<number[]>([]); // Use `useRef` for indices
>>>>>>> e1eb0058

    //select point
    const getpoints = useCallback((bits: BitSelection): number => {
      switch (bits) {
        case "ten":
<<<<<<< HEAD
          return samplingRate * 2;
        case "fourteen":
          return samplingRate * 4;
=======
          return 250;
        case "twelve":
        case "fourteen":
        case "sixteen":
          return 500;
>>>>>>> e1eb0058
        default:
          return 500; // Default fallback
      }
    }, []);
<<<<<<< HEAD
    numX = getpoints(selectedBits);
=======


    useEffect(() => {
      numXRef.current = (getpoints(selectedBits) * currentValue);

    }, [currentValue]);

    const prevCanvasCountRef = useRef<number>(canvasCount);

    const processIncomingData = (incomingData: number[]) => {
      for (let i = 0; i < canvasCount; i++) {

        if (prevCanvasCountRef.current !== canvasCount) {
          // Clear the entire buffer if canvasCount changes
          for (let bufferIndex = 0; bufferIndex < 6; bufferIndex++) {
            array3DRef.current[bufferIndex] = Array.from({ length: canvasCount }, () => []);
            snapShotRef.current[bufferIndex] = false;
          }
          prevCanvasCountRef.current = canvasCount;
        }
        if (array3DRef.current[activebuffer.current][i].length >= numXRef.current) {
          array3DRef.current[activebuffer.current][i] = [];
        }
        array3DRef.current[activebuffer.current][i].push(incomingData[i + 1]);

        if (array3DRef.current[activebuffer.current][i].length < numXRef.current && !pauseRef.current) {
          array3DRef.current[activebuffer.current][i] = [];
        }
      }


      if (array3DRef.current[activebuffer.current][0].length >= numXRef.current) {
        snapShotRef.current[activebuffer.current] = true;
        activebuffer.current = (activebuffer.current + 1) % 6;
        snapShotRef.current[activebuffer.current] = false;
      }
      indicesRef.current = [];
      for (let i = 1; i < 6; i++) {
        indicesRef.current.push((activebuffer.current - i + 6) % 6);
      }
    };

>>>>>>> e1eb0058
    useEffect(() => {
      setNumChannels(canvasCount);
    }, [canvasCount]);


    useEffect(() => {
      // Reset when currentValue changes
      currentSweepPos.current = new Array(numChannels).fill(0);
      sweepPositions.current = new Array(numChannels).fill(0);
    }, [currentValue]);


    useImperativeHandle(
      ref,
      () => ({
        updateData(data: number[]) {
          // Reset the sweep positions if the number of channels has changed
          if (currentSweepPos.current.length !== numChannels) {
            currentSweepPos.current = new Array(numChannels).fill(0);
            sweepPositions.current = new Array(numChannels).fill(0);
          }
<<<<<<< HEAD
          updatePlots(data, Zoom);
=======

          if (pauseRef.current) {
            processIncomingData(data);
            updatePlots(data, Zoom);
          }
>>>>>>> e1eb0058
          if (previousCounter !== null) {
            // If there was a previous counter value
            const expectedCounter: number = (previousCounter + 1) % 256; // Calculate the expected counter value
            if (data[6] !== expectedCounter) {
              // Check for data loss by comparing the current counter with the expected counter
              console.warn(
                `Data loss detected in canvas! Previous counter: ${previousCounter}, Current counter: ${data[6]}`
              );
            }
          }
          previousCounter = data[6]; // Update the previous counter with the current counter
        },
      }),
      [Zoom, numChannels, currentValue]
    );

    const createCanvases = () => {
      if (!canvasContainerRef.current) return;

      // Clean up all existing canvases and their WebGL contexts
      while (canvasContainerRef.current.firstChild) {
        const firstChild = canvasContainerRef.current.firstChild;
        if (firstChild instanceof HTMLCanvasElement) {
          const gl = firstChild.getContext("webgl");
          if (gl) {
            const loseContext = gl.getExtension("WEBGL_lose_context");
            if (loseContext) {
              loseContext.loseContext();
            }
          }
        }
        canvasContainerRef.current.removeChild(firstChild);
      }

      setCanvases([]);
      setWglPlots([]);
      linesRef.current = [];
      const newCanvases = [];
      const newWglPlots = [];
      const newLines = [];


      // // Create grid lines
      const canvasWrapper = document.createElement("div");
      canvasWrapper.className = "absolute inset-0"; // Make the wrapper fill the parent container
      const opacityDarkMajor = "0.2"; // Opacity for every 5th line in dark theme
      const opacityDarkMinor = "0.05"; // Opacity for other lines in dark theme
      const opacityLightMajor = "0.4"; // Opacity for every 5th line in light theme
      const opacityLightMinor = "0.1"; // Opacity for other lines in light theme
      const distanceminor = samplingRate * 0.04;
      const numGridLines = getpoints(selectedBits) * 4 / distanceminor;
      for (let j = 1; j < numGridLines; j++) {
        const gridLineX = document.createElement("div");
        gridLineX.className = "absolute bg-[rgb(128,128,128)]";
        gridLineX.style.width = "1px";
        gridLineX.style.height = "100%";
        const divPoint = (j / numGridLines) * 100
        const a = parseFloat(divPoint.toFixed(3));
        gridLineX.style.left = `${a}%`
        gridLineX.style.top = "0";
        gridLineX.style.opacity = j % 5 === 0 ? (theme === "dark" ? opacityDarkMajor : opacityLightMajor) : (theme === "dark" ? opacityDarkMinor : opacityLightMinor);

        // Append grid lines to the wrapper
        canvasWrapper.appendChild(gridLineX);
      }
      const horizontalline=50;
      for (let j = 1; j < horizontalline; j++) {
        const gridLineY = document.createElement("div");
        gridLineY.className = "absolute bg-[rgb(128,128,128)]";
        gridLineY.style.height = "1px";
        gridLineY.style.width = "100%";
        const distance = (j / horizontalline) * 100
        const distancetop = parseFloat(distance.toFixed(3));
        gridLineY.style.top = `${distancetop}%`;
        gridLineY.style.left = "0";
        gridLineY.style.opacity = j % 5 === 0 ? (theme === "dark" ? opacityDarkMajor : opacityLightMajor) : (theme === "dark" ? opacityDarkMinor : opacityLightMinor);

        // Append grid lines to the wrapper
        canvasWrapper.appendChild(gridLineY);
      }
      canvasContainerRef.current.appendChild(canvasWrapper);
      for (let i = 0; i < numChannels; i++) {
        const canvasWrapper = document.createElement("div");
        canvasWrapper.className = "canvas-container relative flex-[1_1_0%]"; // Add relative positioning for absolute grid positioning

        const canvas = document.createElement("canvas");
        canvas.id = `canvas${i + 1}`;
        canvas.width = canvasContainerRef.current.clientWidth ;
        const canvasHeight = (canvasContainerRef.current.clientHeight / numChannels) ;
        canvas.height = canvasHeight;
        canvas.className = "w-full h-full block rounded-xl";

        // Create a badge for the channel number
        const badge = document.createElement("div");
        badge.className = "absolute text-gray-500 text-sm rounded-full p-2 m-2";
        badge.innerText = `CH${i + 1}`;

        // Append the canvas and badge to the container
        canvasWrapper.appendChild(badge);
        canvasWrapper.appendChild(canvas);
        canvasContainerRef.current.appendChild(canvasWrapper);

        newCanvases.push(canvas);
        const wglp = new WebglPlot(canvas);
        newWglPlots.push(wglp);
        wglp.gScaleY = Zoom;
        const line = new WebglLine(getLineColor(i, theme), numXRef.current);
        wglp.gOffsetY = 0;
        line.offsetY = 0;
        line.lineSpaceX(-1, 2 / numXRef.current);

        wglp.addLine(line);
        newLines.push(line);
      }

      linesRef.current = newLines;
      setCanvases(newCanvases);
      setWglPlots(newWglPlots);
      setLines(newLines);
    };


    const getLineColor = (i: number, theme: string | undefined): ColorRGBA => {
      // Define bright colors
      const colorsDark: ColorRGBA[] = [
        new ColorRGBA(1, 0.286, 0.529, 1), // Bright Pink
        new ColorRGBA(0.475, 0.894, 0.952, 1), // Light Blue
        new ColorRGBA(0, 1, 0.753, 1), // Bright Cyan
        new ColorRGBA(0.431, 0.761, 0.031, 1), // Bright Green
        new ColorRGBA(0.678, 0.286, 0.882, 1), // Bright Purple
        new ColorRGBA(0.914, 0.361, 0.051, 1), // Bright Orange
      ];
      const colorsLight: ColorRGBA[] = [
        new ColorRGBA(0.820, 0.000, 0.329, 1), // #D10054 - Bright Pink
        new ColorRGBA(0.000, 0.478, 0.549, 1), // #007A8C - Light Blue
        new ColorRGBA(0.039, 0.408, 0.278, 1), // #0A6847 - Dark Green
        new ColorRGBA(0.404, 0.255, 0.533, 1), // #674188 - Bright Purple
        new ColorRGBA(0.902, 0.361, 0.098, 1), // #E65C19 - Bright Orange
        new ColorRGBA(0.180, 0.027, 0.247, 1), // #2E073F - Dark Purple
      ];


      // Return color based on the index, cycling through if necessary
      return theme === "dark"
        ? colorsDark[i % colorsDark.length]
        : colorsLight[i % colorsLight.length];
    };

    const updatePlots = useCallback(
      (data: number[], Zoom: number) => {

        wglPlots.forEach((wglp, index) => {
          if (wglp) {
            try {
              wglp.gScaleY = Zoom; // Adjust the zoom value
            } catch (error) {
              console.error(
                `Error setting gScaleY for WebglPlot instance at index ${index}:`,
                error
              );
            }
          } else {
            console.warn(`WebglPlot instance at index ${index} is undefined.`);
          }
        });

        linesRef.current.forEach((line, i) => {
          const bitsPoints = Math.pow(2, getValue(selectedBits)); // Adjust according to your ADC resolution
          const yScale = 2 / bitsPoints;
          const chData = (data[i] - bitsPoints / 2) * yScale;

          // Use a separate sweep position for each line
          currentSweepPos.current[i] = sweepPositions.current[i];
          // Plot the new data at the current sweep position
          line.setY(currentSweepPos.current[i] % line.numPoints, chData);

          // Clear the next point to create a gap (optional, for visual effect)
          const clearPosition = Math.ceil((currentSweepPos.current[i] + (numXRef.current / 100)) % line.numPoints);
          line.setY(clearPosition, NaN);

          // Increment the sweep position for the current line
          sweepPositions.current[i] = (currentSweepPos.current[i] + 1) % line.numPoints;
        });
      },
      [lines, wglPlots, numChannels, theme, currentValue]
    );

    useEffect(() => {
      createCanvases();
    }, [numChannels, theme, currentValue]);

    const getValue = useCallback((bits: BitSelection): number => {
      switch (bits) {
        case "ten":
          return 10;
        case "twelve":
          return 12;
        case "fourteen":
          return 14;
        default:
          return 0; // Or any other fallback value you'd like
      }
    }, []);

    const animate = useCallback(() => {
      if (pauseRef.current) {
        wglPlots.forEach((wglp) => wglp.update());
        requestAnimationFrame(animate);
      }
<<<<<<< HEAD
    }, [wglPlots, pauseRef]);
=======
    }, [currentSnapshot, numXRef.current, pauseRef.current, wglPlots, Zoom]);


    const updatePlotSnapshot = (currentSnapshot: number) => {
      for (let i = 0; i < canvasCount; i++) {
        wglPlots.forEach((wglp, index) => {
          if (wglp) {
            try {
              wglp.gScaleY = Zoom; // Adjust the zoom value
            } catch (error) {
              console.error(
                `Error setting gScaleY for WebglPlot instance at index ${index}:`,
                error
              );
            }
          } else {
            console.warn(`WebglPlot instance at index ${index} is undefined.`);
          }
        });
        if (
          array3DRef.current &&
          indicesRef.current &&
          indicesRef.current[currentSnapshot] !== undefined &&
          array3DRef.current[indicesRef.current[currentSnapshot]] !== undefined
        ) {
          const yArray = new Float32Array(array3DRef.current[indicesRef.current[currentSnapshot]][i]);
          // Check if the line exists
          const line = linesRef.current[i];
          if (line) {
            line.shiftAdd(yArray); // Efficiently add new points
          } else {
            console.error(`Line at index ${i} is undefined or null.`);
          }

        } else {
          console.warn("One of the references is undefined or invalid");
        }


      }
      wglPlots.forEach((wglp) => wglp.update()); // Redraw the plots
    };
>>>>>>> e1eb0058

    useEffect(() => {
      if (pauseRef.current) {
        requestAnimationFrame(animate);
      }
    }, [pauseRef.current, animate]);

    return (
      <main className=" flex flex-col flex-[1_1_0%] min-h-80 bg-highlight  rounded-2xl m-4 relative"
        ref={canvasContainerRef}
      >
      </main>
    );
  }
);
Canvas.displayName = "Canvas";
export default Canvas;<|MERGE_RESOLUTION|>--- conflicted
+++ resolved
@@ -47,9 +47,6 @@
     const linesRef = useRef<WebglLine[]>([]);
     const sweepPositions = useRef<number[]>(new Array(6).fill(0)); // Array for sweep positions
     const currentSweepPos = useRef<number[]>(new Array(6).fill(0)); // Array for sweep positions
-<<<<<<< HEAD
-    let numX: number;
-=======
     const array3DRef = useRef<number[][][]>(
       Array.from({ length: 6 }, () =>
         Array.from({ length: 6 }, () => Array())
@@ -57,30 +54,20 @@
     );
     const activebuffer = useRef(0); // Initialize useRef with 0
     const indicesRef = useRef<number[]>([]); // Use `useRef` for indices
->>>>>>> e1eb0058
 
     //select point
     const getpoints = useCallback((bits: BitSelection): number => {
       switch (bits) {
         case "ten":
-<<<<<<< HEAD
-          return samplingRate * 2;
-        case "fourteen":
-          return samplingRate * 4;
-=======
           return 250;
         case "twelve":
         case "fourteen":
         case "sixteen":
           return 500;
->>>>>>> e1eb0058
         default:
           return 500; // Default fallback
       }
     }, []);
-<<<<<<< HEAD
-    numX = getpoints(selectedBits);
-=======
 
 
     useEffect(() => {
@@ -123,7 +110,6 @@
       }
     };
 
->>>>>>> e1eb0058
     useEffect(() => {
       setNumChannels(canvasCount);
     }, [canvasCount]);
@@ -145,15 +131,11 @@
             currentSweepPos.current = new Array(numChannels).fill(0);
             sweepPositions.current = new Array(numChannels).fill(0);
           }
-<<<<<<< HEAD
-          updatePlots(data, Zoom);
-=======
 
           if (pauseRef.current) {
             processIncomingData(data);
             updatePlots(data, Zoom);
           }
->>>>>>> e1eb0058
           if (previousCounter !== null) {
             // If there was a previous counter value
             const expectedCounter: number = (previousCounter + 1) % 256; // Calculate the expected counter value
@@ -363,9 +345,6 @@
         wglPlots.forEach((wglp) => wglp.update());
         requestAnimationFrame(animate);
       }
-<<<<<<< HEAD
-    }, [wglPlots, pauseRef]);
-=======
     }, [currentSnapshot, numXRef.current, pauseRef.current, wglPlots, Zoom]);
 
 
@@ -408,13 +387,11 @@
       }
       wglPlots.forEach((wglp) => wglp.update()); // Redraw the plots
     };
->>>>>>> e1eb0058
 
     useEffect(() => {
-      if (pauseRef.current) {
-        requestAnimationFrame(animate);
-      }
-    }, [pauseRef.current, animate]);
+      requestAnimationFrame(animate);
+
+    }, [animate]);
 
     return (
       <main className=" flex flex-col flex-[1_1_0%] min-h-80 bg-highlight  rounded-2xl m-4 relative"
