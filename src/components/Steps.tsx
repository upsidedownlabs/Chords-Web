import React, { useState, useRef, useCallback, useEffect } from "react";

import { Card, CardContent } from "./ui/card";
import {
  Carousel,
  CarouselContent,
  CarouselItem,
  CarouselNext,
  CarouselPrevious,
} from "./ui/carousel";
import {
  Table,
  TableBody,
  TableCell,
  TableHead,
  TableHeader,
  TableRow,
} from "./ui/table";
import Link from "next/link";
import { Badge } from "./ui/badge";
import Image from "next/image";

const Steps: React.FC = () => {
  const ImageLinks = [
    "https://docs.upsidedownlabs.tech/_images/connections-with-arduino.png",
    "https://docs.upsidedownlabs.tech/_images/connection-with-cable.png",
    "https://docs.upsidedownlabs.tech/_images/emg.png",
    "https://docs.upsidedownlabs.tech/_images/ecg.png",
    "https://docs.upsidedownlabs.tech/_images/eog-horizontal.png",
    "https://docs.upsidedownlabs.tech/_images/eog-vertical.png",
  ];

  const carouselItems = [
    {
      title: "BioAmp hardware to MCU/ADC Connection",
      content: (
        <>
          <Table className="w-full">
            <TableHeader>
              <TableRow>
                <TableHead>BioAmp</TableHead>
                <TableHead className="text-right">MCU/ADC</TableHead>
              </TableRow>
            </TableHeader>
            <TableBody>
              <TableRow>
                <TableCell className="font-medium">VCC</TableCell>
                <TableCell className="text-right">5V</TableCell>
              </TableRow>
              <TableRow>
                <TableCell className="font-medium">GND</TableCell>
                <TableCell className="text-right">GND</TableCell>
              </TableRow>
              <TableRow>
                <TableCell className="font-medium">OUT</TableCell>
                <TableCell className="text-right">ADC Input</TableCell>
              </TableRow>
            </TableBody>
          </Table>
          <p className="text-red-500 mt-4 text-sm font-semibold">
            Warning: If power pins are swapped, your BioAmp hardware will be
            fried and become unusable (DIE).
          </p>
        </>
      ),
    },
    {
      title: "Connection with Arduino",
      image: ImageLinks[0],
    },
    {
      title: "BioAmp Cable Connections",
      content: (
        <div className="flex flex-col items-center">
          <ol className="list-decimal pl-4 text-sm sm:text-base mb-4 mt-4">
            <li>
              Connect the BioAmp cable to BioAmp hardware by inserting the cable
              end in the JST PH connector.
            </li>
            <li>Connect the BioAmp cable to gel electrodes.</li>
            <li>Peel the plastic backing from electrodes.</li>
          </ol>
          <Image
            alt="Cable connection"
            width={320}
            height={320}
            src={ImageLinks[1]}
            className="rounded-xl object-contain max-h-[200px] w-full" // Ensure the image is responsive
          />
        </div>
      ),
    },
    {
      title: "Electrodes placement for EMG",
      image: ImageLinks[2],
    },
    {
      title: "Electrodes placement for ECG",
      image: ImageLinks[3],
    },
    {
      title: "Placement for EOG Horizontal",
      image: ImageLinks[4],
    },
    {
      title: "Placement for EOG Vertical",
      image: ImageLinks[5],
    },
  ];
  
  // Function to calculate height
  const calculateHeight = () => {
    if (window.innerHeight > 945) return 90;
    if (window.innerHeight > 585) return 88;
    if (window.innerHeight <= 483) return 100;
    return 80; // Default case
  };
  const [stepsHeightInVh, setStepsHeightInVh] = useState(calculateHeight());


  useEffect(() => {
    // Update height on window resize
    const handleResize = () => {
      setStepsHeightInVh(calculateHeight());
    };

    // Set the initial height
    setStepsHeightInVh(calculateHeight());
    
    // Add event listener for window resize
    window.addEventListener('resize', handleResize);

    // Cleanup event listener on unmount
    return () => {
      window.removeEventListener('resize', handleResize);
    };
  }, []);
  return (
<<<<<<< HEAD
    <div className="flex flex-col justify-center items-center gap-2 min-h-[calc(100vh-7.5rem)] px-4 mb-4">
=======
    <div className={`flex flex-col justify-center items-center gap-2 px-4 `}
    style={{ height: `calc(${stepsHeightInVh}vh)` }}>
>>>>>>> dea6f6b5
      <div className="flex items-center justify-center text-sm sm:text-lg md:text-xl text-center">
        <span className="flex flex-row gap-2">
          Click Connect For Board Connection.
        </span>
      </div>
      <div className="text-sm sm:text-base text-muted-foreground text-center">
        For More Detailed Steps Please Refer{" "}
        <Link
          href="https://docs.upsidedownlabs.tech/hardware/bioamp/bioamp-exg-pill/index.html"
          className="underline underline-offset-4"
        >
          Official Documentation
        </Link>
      </div>
      <div className="relative w-full max-w-7xl">
        <Carousel
          opts={{
            align: "start",
          }}
          className="w-full select-none px-4 sm:px-6 md:px-8" // Adjusting padding for responsiveness
        >
          <CarouselContent>
            {carouselItems.map((item, index) => (
              <CarouselItem key={index} className="sm:basis-1/1 lg:basis-1/2">
                <Card className="border-primary h-full">
                  <CardContent className="flex flex-col h-[400px] p-4 sm:p-6">
                    <h3 className="text-lg sm:text-xl font-semibold mb-4 text-left">
                      {item.title}
                    </h3>
                    <div className="flex-grow flex flex-col items-center justify-center overflow-y-auto">
                      {item.image ? (
                        <Image
                          alt={item.title}
                          width={500}
                          height={500}
                          src={item.image}
                          className="rounded-xl h-full w-full object-contain" // Ensure image fits well
                        />
                      ) : (
                        item.content
                      )}
                    </div>
                  </CardContent>
                </Card>
              </CarouselItem>
            ))}
          </CarouselContent>
          <CarouselPrevious className="border-primary border-2 left-1 absolute" />
          <CarouselNext className="border-primary border-2 right-1 absolute" />
        </Carousel>
      </div>
    </div>
  );
};

export default Steps;<|MERGE_RESOLUTION|>--- conflicted
+++ resolved
@@ -136,12 +136,8 @@
     };
   }, []);
   return (
-<<<<<<< HEAD
-    <div className="flex flex-col justify-center items-center gap-2 min-h-[calc(100vh-7.5rem)] px-4 mb-4">
-=======
     <div className={`flex flex-col justify-center items-center gap-2 px-4 `}
     style={{ height: `calc(${stepsHeightInVh}vh)` }}>
->>>>>>> dea6f6b5
       <div className="flex items-center justify-center text-sm sm:text-lg md:text-xl text-center">
         <span className="flex flex-row gap-2">
           Click Connect For Board Connection.
