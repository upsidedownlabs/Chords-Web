"use client";
import React, { useState, useRef, useCallback, useEffect } from "react";
import { Button } from "./ui/button";
import { Input } from "./ui/input";

import {
  Cable,
  Circle,
  CircleStop,
  CircleX,
  Infinity,
  Trash2,
  Download,
  Pause,
  Play,
  Plus,
  Minus,
  ZoomIn, // For magnify/zoom in functionality
  ZoomOut, // For zoom out functionality
} from "lucide-react";
import { BoardsList } from "./boards";
import { toast } from "sonner";
import { saveAs } from "file-saver";
import {
  Tooltip,
  TooltipContent,
  TooltipProvider,
  TooltipTrigger,
} from "./ui/tooltip";
import { BitSelection } from "./DataPass";
import { Separator } from "./ui/separator";
import {
  Popover,
  PopoverContent,
  PopoverTrigger,
} from "../components/ui/popover";

interface ConnectionProps {
  onPauseChange: (pause: boolean) => void; // Callback to pass pause state to parent
  dataSteam: (data: number[]) => void;
  Connection: (isConnected: boolean) => void;
  selectedBits: BitSelection;
  setSelectedBits: React.Dispatch<React.SetStateAction<BitSelection>>;
  isDisplay: boolean;
  setIsDisplay: React.Dispatch<React.SetStateAction<boolean>>;
  setCanvasCount: React.Dispatch<React.SetStateAction<number>>; // Specify type for setCanvasCount
  canvasCount: number;
  channelCount: number;
  SetZoom: React.Dispatch<React.SetStateAction<number>>;
  Zoom: number;
}

const Connection: React.FC<ConnectionProps> = ({
  onPauseChange,
  dataSteam,
  Connection,
  setSelectedBits,
  isDisplay,
  setIsDisplay,
  setCanvasCount,
  canvasCount,
  SetZoom,
  Zoom,
}) => {
  const [isConnected, setIsConnected] = useState<boolean>(false); // State to track if the device is connected
  const isConnectedRef = useRef<boolean>(false); // Ref to track if the device is connected
  const isRecordingRef = useRef<boolean>(false); // Ref to track if the device is recording
  const [isEndTimePopoverOpen, setIsEndTimePopoverOpen] = useState(false);
  const [detectedBits, setDetectedBits] = useState<BitSelection | null>(null); // State to store the detected bits
  const [isRecordButtonDisabled, setIsRecordButtonDisabled] = useState(false); // New state variable
  const [datasets, setDatasets] = useState<string[][][]>([]); // State to store the recorded datasets
  const [hasData, setHasData] = useState(false);
  const [recData, setrecData] = useState(false);
  const [elapsedTime, setElapsedTime] = useState<number>(0); // State to store the recording duration
  const timerIntervalRef = useRef<NodeJS.Timeout | null>(null); // Type for Node.js environment
  const recordingIntervalRef = useRef<NodeJS.Timeout | null>(null);
  const [customTime, setCustomTime] = useState<string>(""); // State to store the custom stop time input
  const endTimeRef = useRef<number | null>(null); // Ref to store the end time of the recording
  const startTimeRef = useRef<number | null>(null); // Ref to store the start time of the recording
  const bufferRef = useRef<number[][]>([]); // Ref to store the data temporary buffer during recording
  const portRef = useRef<SerialPort | null>(null); // Ref to store the serial port
  const indexedDBRef = useRef<IDBDatabase | null>(null);
  const [ifBits, setifBits] = useState<BitSelection>("auto");
  const [showAllChannels, setShowAllChannels] = useState(false);
  const [FullZoom, setFullZoom] = useState(false);
  const readerRef = useRef<
    ReadableStreamDefaultReader<Uint8Array> | null | undefined
  >(null); // Ref to store the reader for the serial port
  const writerRef = useRef<WritableStreamDefaultWriter<Uint8Array> | null>(
    null
  );
<<<<<<< HEAD
 
=======
  const buffer: number[] = []; // Buffer to store incoming data
  const bufferdRef = useRef<number[][][]>([[], []]); // Two buffers: [0] and [1]

>>>>>>> dea6f6b5
  const togglePause = () => {
    const newPauseState = !isDisplay;
    setIsDisplay(newPauseState);
    onPauseChange(newPauseState); // Notify parent about the change
  };
  const increaseCanvas = () => {
    if (canvasCount < 6) {
      setCanvasCount(canvasCount + 1); // Increase canvas count up to 6
    }
  };

  const decreaseCanvas = () => {
    if (canvasCount > 1) {
      setCanvasCount(canvasCount - 1); // Decrease canvas count but not below 1
    }
  };
  const toggleShowAllChannels = () => {
    if (canvasCount === 6) {
      setCanvasCount(1); // If canvasCount is 6, reduce it to 1
      setShowAllChannels(false);
    } else {
      setCanvasCount(6); // Otherwise, show all 6 canvases
      setShowAllChannels(true);
    }
  };

  const increaseZoom = () => {
    if (Zoom < 10) {
      SetZoom(Zoom + 1); // Increase canvas count up to 6
    }
  };

  const decreaseZoom = () => {
    if (Zoom > 1) {
      SetZoom(Zoom - 1); // Decrease canvas count but not below 1
    }
  };
  const toggleZoom = () => {
    if (Zoom === 10) {
      SetZoom(1); // If canvasCount is 6, reduce it to 1
      setFullZoom(false);
    } else {
      SetZoom(10); // Otherwise, show all 6 canvases
      setFullZoom(true);
    }
  };

  const handleTimeSelection = (minutes: number | null) => {
    // Function to handle the time selection
    if (minutes === null) {
      endTimeRef.current = null;
      toast.success("Recording set to no time limit");
    } else {
      // If the time is not null, set the end time
      const newEndTimeSeconds = minutes * 60;
      if (newEndTimeSeconds <= elapsedTime) {
        // Check if the end time is greater than the current elapsed time
        toast.error("End time must be greater than the current elapsed time");
      } else {
        endTimeRef.current = newEndTimeSeconds; // Set the end time
        toast.success(`Recording end time set to ${minutes} minutes`);
      }
    }
  };

  const handleCustomTimeChange = (e: React.ChangeEvent<HTMLInputElement>) => {
    // Function to handle the custom time input change
    const value = e.target.value.replace(/[^0-9]/g, "");
    setCustomTime(value);
  };

  const handleCustomTimeSet = () => {
    // Function to handle the custom time input set
    const time = parseInt(customTime);
    if (!isNaN(time) && time > 0) {
      handleTimeSelection(time);
    } else {
      toast.error("Please enter a valid time in minutes");
    }
    setCustomTime("");
  };

  const formatPortInfo = useCallback(
    // Function to format the port info, which includes the board name and product ID in toast message
    (info: SerialPortInfo) => {
      if (!info || !info.usbVendorId) {
        return "Port with no info";
      }

      // First, check if the board exists in BoardsList
      const board = BoardsList.find(
        (b) => parseInt(b.field_pid) === info.usbProductId
      );
      if (board) {
        setifBits(board.bits as BitSelection);
        setSelectedBits(board.bits as BitSelection);
        return `${board.name} | Product ID: ${info.usbProductId}`; // Return the board name and product ID
      }

      setDetectedBits(null);
    },
    []
  );

  const handleClick = () => {
    // Function to handle toggle for connect/disconnect button
    if (isConnected) {
      disconnectDevice();
    } else {
      connectToDevice();
    }
  };

  const connectToDevice = async () => {
    try {
      if (portRef.current && portRef.current.readable) {
        await disconnectDevice();
      }

      const port = await navigator.serial.requestPort();
      await port.open({ baudRate: 230400 });
      Connection(true);
      setIsConnected(true);
      onPauseChange(true);
      setIsDisplay(true);
      isConnectedRef.current = true;
      portRef.current = port;

      toast.success("Connection Successful", {
        description: (
          <div className="mt-2 flex flex-col space-y-1">
            <p>Device: {formatPortInfo(port.getInfo())}</p>
            <p>Baud Rate: 230400</p>
          </div>
        ),
      });

      const reader = port.readable?.getReader();
      readerRef.current = reader;

      const writer = port.writable?.getWriter();
      if (writer) {
        setTimeout(function () {
          writerRef.current = writer;
          const message = new TextEncoder().encode("START\n");
          writerRef.current.write(message);
        }, 2000);
      } else {
        console.error("Writable stream not available");
      }

      readData();

      await navigator.wakeLock.request("screen");
    } catch (error) {
      await disconnectDevice();
      console.error("Error connecting to device:", error);
      toast.error("Failed to connect to device.");
    }
  };

  const disconnectDevice = async (): Promise<void> => {
    try {
      if (portRef.current) {
        if (writerRef.current) {
          const stopMessage = new TextEncoder().encode("STOP\n");
          try {
            await writerRef.current.write(stopMessage);
          } catch (error) {
            console.error("Failed to send STOP command:", error);
          }
          writerRef.current.releaseLock();
          writerRef.current = null;
        }

        if (readerRef.current) {
          try {
            await readerRef.current.cancel();
          } catch (error) {
            console.error("Failed to cancel reader:", error);
          }
          readerRef.current.releaseLock();
          readerRef.current = null;
        }

        if (portRef.current.readable) {
          await portRef.current.close();
        }
        portRef.current = null;

        toast("Disconnected from device", {
          action: {
            label: "Reconnect",
            onClick: () => connectToDevice(),
          },
        });
      }
    } catch (error) {
      console.error("Error during disconnection:", error);
    } finally {
      setIsConnected(false);
      isConnectedRef.current = false;
      isRecordingRef.current = false;
      Connection(false);
    }
  };

  // Function to read data from a connected device and process it
  const readData = async (): Promise<void> => {
    const HEADER_LENGTH = 3; // Length of the packet header
    const NUM_CHANNELS = 6; // Number of channels in the data packet
    const PACKET_LENGTH = 16; // Total length of each packet
    const SYNC_BYTE1 = 0xc7; // First synchronization byte to identify the start of a packet
    const SYNC_BYTE2 = 0x7c; // Second synchronization byte
    const END_BYTE = 0x01; // End byte to signify the end of a packet
    let previousCounter: number | null = null; // Variable to store the previous counter value for loss detection

    try {
      // Loop while the device is connected
      while (isConnectedRef.current) {
        const streamData = await readerRef.current?.read(); // Read data from the device
        if (streamData?.done) {
          // Check if the data stream has ended
          console.log("Thank you for using our app!"); // Log a message when the stream ends
          break; // Exit the loop if the stream is done
        }
        if (streamData) {
          const { value } = streamData; // Destructure the stream data to get its value
          buffer.push(...value); // Add the incoming data to the buffer
        }

        // Process packets while the buffer contains at least one full packet
        while (buffer.length >= PACKET_LENGTH) {
          // Find the index of the synchronization bytes in the buffer
          const syncIndex = buffer.findIndex(
            (byte, index) =>
              byte === SYNC_BYTE1 && buffer[index + 1] === SYNC_BYTE2
          );

          if (syncIndex === -1) {
            // If no sync bytes are found, clear the buffer and continue
            buffer.length = 0; // Clear the buffer
            continue;
          }

          if (syncIndex + PACKET_LENGTH <= buffer.length) {
            // Check if a full packet is available in the buffer
            const endByteIndex = syncIndex + PACKET_LENGTH - 1; // Calculate the index of the end byte

            if (
              buffer[syncIndex] === SYNC_BYTE1 &&
              buffer[syncIndex + 1] === SYNC_BYTE2 &&
              buffer[endByteIndex] === END_BYTE
            ) {
              // Validate the packet by checking the sync and end bytes
              const packet = buffer.slice(syncIndex, syncIndex + PACKET_LENGTH); // Extract the packet from the buffer
              const channelData: number[] = []; // Array to store the extracted channel data
              for (let channel = 0; channel < NUM_CHANNELS; channel++) {
                // Loop through each channel in the packet
                const highByte = packet[channel * 2 + HEADER_LENGTH]; // Extract the high byte for the channel
                const lowByte = packet[channel * 2 + HEADER_LENGTH + 1]; // Extract the low byte for the channel
                const value = (highByte << 8) | lowByte; // Combine high and low bytes to get the channel value
                channelData.push(value); // Convert the value to string and store it in the array
              }
              const counter = packet[2]; // Extract the counter value from the packet
              channelData.push(counter); // Add the counter to the channel data
              dataSteam(channelData); // Pass the channel data to the LineData function for further processing

              if (isRecordingRef.current) {
                // Check if recording is enabled
                bufferRef.current.push(channelData); // Store the channel data in the recording buffer
              }

              if (previousCounter !== null) {
                // If there was a previous counter value, check for data loss
                const expectedCounter: number = (previousCounter + 1) % 256; // Calculate the expected counter value
                if (counter !== expectedCounter) {
                  // Check for data loss by comparing the current counter with the expected counter
                  console.warn(
                    `Data loss detected! Previous counter: ${previousCounter}, Current counter: ${counter}`
                  );
                }
              }
              previousCounter = counter; // Update the previous counter with the current counter
              buffer.splice(0, endByteIndex + 1); // Remove the processed packet from the buffer
            } else {
              buffer.splice(0, syncIndex + 1); // If packet is incomplete, remove bytes up to the sync byte
            }
          } else {
            break; // If a full packet is not available, exit the loop and wait for more data
          }
        }
      }
    } catch (error) {
      console.error("Error reading from device:", error); // Handle any errors that occur during the read process
    } finally {
      await disconnectDevice(); // Ensure the device is disconnected when finished
    }
  };

  const convertToCSV = (data: any[]): string => {
    if (data.length === 0) return "";

    const header = Object.keys(data[0]);
    const rows = data.map((item) =>
      header
        .map((fieldName) =>
          item[fieldName] !== undefined && item[fieldName] !== null
            ? JSON.stringify(item[fieldName])
            : ""
        )
        .join(",")
    );

    return [header.join(","), ...rows].join("\n");
  };

  // Function to handle the recording process
  const handleRecord = async () => {
    // Check if a device is connected
    if (isConnected) {
      // If recording is already in progress, stop it
      if (isRecordingRef.current) {
        stopRecording(); // Stop the recording if it is already on
      } else {
        // Start a new recording session
        isRecordingRef.current = true; // Set the recording state to true
        const now = new Date(); // Get the current date and time
        const nowTime = now.getTime(); // Get the current time in milliseconds
        startTimeRef.current = nowTime; // Store the start time of the recording
        setElapsedTime(0); // Reset elapsed time for display
        timerIntervalRef.current = setInterval(checkRecordingTime, 1000); // Start a timer to check recording duration every second
        setrecData(true); // Set the state indicating recording data is being collected

        // Initialize IndexedDB for this recording session
        try {
          const db = await initIndexedDB(); // Attempt to initialize the IndexedDB
          indexedDBRef.current = db; // Store the database connection in a ref for later use
        } catch (error) {
          // Handle any errors during the IndexedDB initialization
          console.error("Failed to initialize IndexedDB:", error);
          toast.error(
            "Failed to initialize storage. Recording may not be saved."
          );
        }

        // Start reading and saving data
        recordingIntervalRef.current = setInterval(() => {
          const data = bufferRef.current; // Use bufferRef which stores actual data
          saveDataDuringRecording(data); // Save the data to IndexedDB
          bufferRef.current = []; // Clear the buffer after saving
        }, 1000); // Save data every 1 second or adjust the interval as needed
      }
    } else {
      // Notify the user if no device is connected
      toast.warning("No device is connected");
    }
  };

  const checkRecordingTime = () => {
    setElapsedTime((prev) => {
      const newElapsedTime = prev + 1; // Increment the elapsed time by 1 second every second
      if (endTimeRef.current !== null && newElapsedTime >= endTimeRef.current) {
        stopRecording();
        return endTimeRef.current;
      }
      return newElapsedTime;
    });
  };

  const formatDuration = (durationInSeconds: number): string => {
    const minutes = Math.floor(durationInSeconds / 60); // Get the minutes
    const seconds = durationInSeconds % 60;
    if (minutes === 0) {
      return `${seconds} second${seconds !== 1 ? "s" : ""}`;
    }
    return `${minutes} minute${minutes !== 1 ? "s" : ""} ${seconds} second${
      seconds !== 1 ? "s" : ""
    }`;
  };

  // Updated stopRecording function
  const stopRecording = async () => {
    // Clear the timer if it is currently set
    if (timerIntervalRef.current) {
      clearInterval(timerIntervalRef.current);
      timerIntervalRef.current = null;
    }

    const endTime = new Date(); // Capture the end time
    const recordedFilesCount = (await getAllDataFromIndexedDB()).length;

    // Check if startTimeRef.current is not null before using it
    if (startTimeRef.current !== null) {
      // Format the start and end times as readable strings
      const startTimeString = new Date(
        startTimeRef.current
      ).toLocaleTimeString();
      const endTimeString = endTime.toLocaleTimeString();

      // Calculate the duration of the recording
      const durationInSeconds = Math.floor(
        (endTime.getTime() - startTimeRef.current) / 1000
      );

      // Close IndexedDB reference
      if (indexedDBRef.current) {
        indexedDBRef.current.close();
        indexedDBRef.current = null; // Reset the reference
      }

      const allData = await getAllDataFromIndexedDB();
      setHasData(allData.length > 0);

      // Display the toast with all the details
      toast.success("Recording completed successfully", {
        description: (
          <div>
            <p>Start Time: {startTimeString}</p>
            <p>End Time: {endTimeString}</p>
            <p>Recording Duration: {formatDuration(durationInSeconds)}</p>
            <p>Samples Recorded: {recordedFilesCount}</p>
          </div>
        ),
      });
    } else {
      console.error("Start time is null. Unable to calculate duration.");
      toast.error("Recording start time was not captured.");
    }

    // Reset the recording state
    isRecordingRef.current = false;
    setElapsedTime(0);
    setrecData(false);
    setIsRecordButtonDisabled(true);
  };

  // Call this function when your component mounts or when you suspect the data might change
  useEffect(() => {
    const checkDataAndConnection = async () => {
      // Check if data exists in IndexedDB
      const allData = await getAllDataFromIndexedDB();
      setHasData(allData.length > 0);

      // Disable the record button if there is data in IndexedDB and device is connected
      setIsRecordButtonDisabled(allData.length > 0 || !isConnected);
    };

    checkDataAndConnection();
  }, [isConnected]);

  // Add this function to save data to IndexedDB during recording
  const saveDataDuringRecording = async (data: number[][]) => {
    if (!isRecordingRef.current || !indexedDBRef.current) return;

    try {
      const tx = indexedDBRef.current.transaction(["adcReadings"], "readwrite");
      const store = tx.objectStore("adcReadings");

      console.log(`Saving data for ${canvasCount} channels.`);

      for (const row of data) {
        // Ensure all channels are present by filling missing values with null
        const channels = row
          .slice(0, canvasCount)
          .map((value) => (value !== undefined ? value : null));

        await store.add({
          timestamp: new Date().toISOString(),
          channels, // Save the array of channels
          counter: row[6], // Adjust based on counter location
        });
      }
    } catch (error) {
      console.error("Error saving data during recording:", error);
    }
  };

  // Function to format time from seconds into a "MM:SS" string format

  const formatTime = (seconds: number): string => {
    // Calculate the number of minutes by dividing seconds by 60
    const mins = Math.floor(seconds / 60);

    // Calculate the remaining seconds after extracting minutes
    const secs = seconds % 60;

    // Return the formatted time string, ensuring two digits for minutes and seconds
    return `${mins.toString().padStart(2, "0")}:${secs
      .toString()
      .padStart(2, "0")}`;
  };

  // Function to initialize the IndexedDB and return a promise with the database instance
  const initIndexedDB = async (): Promise<IDBDatabase> => {
    return new Promise((resolve, reject) => {
      // Open a connection to the IndexedDB database named "adcReadings", version 1
      const request = indexedDB.open("adcReadings", 1);

      // Event handler for when the database needs to be upgraded (e.g., first creation)
      request.onupgradeneeded = (event) => {
        // Access the database instance from the event target
        const db = (event.target as IDBOpenDBRequest).result;

        // Create the object store "adcReadings" if it doesn't already exist
        if (!db.objectStoreNames.contains("adcReadings")) {
          const store = db.createObjectStore("adcReadings", {
            keyPath: "id", // Set the key path for the object store
            autoIncrement: true, // Enable auto-increment for the key
          });
          // Create an index for timestamps, allowing for easy querying
          store.createIndex("timestamp", "timestamp", { unique: false });
          // Create an index for channels, allowing for flexible data storage as an array
          store.createIndex("channels", "channels", { unique: false });
        }
      };

      // Event handler for successful opening of the database
      request.onsuccess = () => {
        resolve(request.result); // Resolve the promise with the database instance
      };

      // Event handler for any errors that occur during the request
      request.onerror = () => {
        reject(request.error); // Reject the promise with the error
      };
    });
  };

  // Delete all data from IndexedDB
  const deleteDataFromIndexedDB = async () => {
    try {
      // Initialize the IndexedDB
      const db = await initIndexedDB();

      // Start a readwrite transaction on the "adcReadings" object store
      const tx = db.transaction(["adcReadings"], "readwrite");
      const store = tx.objectStore("adcReadings");

      await store.clear();
      console.log("All data deleted from IndexedDB");
      toast.success("Recorded file is deleted.");

      // Check if there is any data left in the database after deletion
      const allData = await getAllDataFromIndexedDB();
      setHasData(allData.length > 0);
      setIsRecordButtonDisabled(false);
    } catch (error) {
      console.error("Error deleting data from IndexedDB:", error);
      toast.error("Failed to delete data. Please try again.");
    }
  };
  // Function to retrieve all data from the IndexedDB
  const getAllDataFromIndexedDB = async (): Promise<any[]> => {
    return new Promise(async (resolve, reject) => {
      try {
        // Initialize the IndexedDB
        const db = await initIndexedDB();

        // Start a readonly transaction on the "adcReadings" object store
        const tx = db.transaction(["adcReadings"], "readonly");
        const store = tx.objectStore("adcReadings"); // Access the object store

        // Create a request to get all records from the store
        const request = store.getAll();

        // Event handler for successful retrieval of data
        request.onsuccess = () => {
          resolve(request.result); // Resolve the promise with the retrieved data
        };

        // Event handler for any errors that occur during the request
        request.onerror = (error) => {
          reject(error); // Reject the promise with the error
        };
      } catch (error) {
        // Handle any errors that occur during IndexedDB initialization
        reject(error); // Reject the promise with the initialization error
      }
    });
  };
  // Updated saveData function
  const saveData = async () => {
    try {
      const allData = await getAllDataFromIndexedDB(); // Fetch data from IndexedDB

      if (allData.length === 0) {
        toast.error("No data available to download.");
        return;
      }

      // Ensure all channel data is formatted properly and missing data is handled
      const formattedData = allData.map((item) => {
        const dynamicChannels: { [key: string]: number | null } = {};

        // Assume channels are stored as an array in `item.channels`
        const channels = item.channels || [];

        // Loop through the channels array based on canvasCount
        for (let i = 0; i < canvasCount; i++) {
          const channelKey = `channel_${i + 1}`; // Create a dynamic key for each channel
          dynamicChannels[channelKey] =
            channels[i] !== undefined ? channels[i] : null; // Handle missing data
        }

        return {
          timestamp: item.timestamp,
          ...dynamicChannels, // Spread the dynamic channels into the result object
          counter: item.counter || null, // Include the counter if available
        };
      });

      // Convert the formatted data to CSV
      const csvData = convertToCSV(formattedData);
      const blob = new Blob([csvData], { type: "text/csv;charset=utf-8" });

      // Get the current date and time for the filename
      const now = new Date();
      const formattedTimestamp = `${now.getFullYear()}-${String(
        now.getMonth() + 1
      ).padStart(2, "0")}-${String(now.getDate()).padStart(2, "0")}_${String(
        now.getHours()
      ).padStart(2, "0")}-${String(now.getMinutes()).padStart(2, "0")}-${String(
        now.getSeconds()
      ).padStart(2, "0")}`;

      // Use the timestamp in the filename
      const filename = `recorded_data_${formattedTimestamp}.csv`;
      saveAs(blob, filename); // Trigger download

      // Delete the data from IndexedDB after saving
      await deleteDataFromIndexedDB(); // Clear the IndexedDB
      toast.success("Data downloaded and cleared from storage."); // Success notification

      // Check if any data remains after deletion
      const remainingData = await getAllDataFromIndexedDB();
      setHasData(remainingData.length > 0); // Update hasData state
    } catch (error) {
      console.error("Error saving data:", error);
      toast.error("Failed to save data. Please try again.");
    }
  };

  return (
<<<<<<< HEAD
    <div className="flex items-center justify-center w-full h-4 mb-2 px-4 z-50">
=======
    <div className="flex items-center justify-center w-full h-4 mt-5 px-4 z-50">
>>>>>>> dea6f6b5
    {/* Left-aligned section */}
    <div className="absolute left-4 flex items-center space-x-1">
      {isRecordingRef.current && (
        <div className="flex items-center space-x-1 w-min ml-2">
          <div className="font-medium p-2 w-16 inline-flex items-center justify-center whitespace-nowrap rounded-md text-sm ring-offset-background transition-colors bg-primary text-destructive hover:bg-primary/90">
            {formatTime(elapsedTime)}
          </div>
          <Separator orientation="vertical" className="bg-primary h-9 ml-2" />
          <div>
            <Popover
              open={isEndTimePopoverOpen}
              onOpenChange={setIsEndTimePopoverOpen}
            >
              <PopoverTrigger asChild>
                <Button
                  className="text-lg w-16 h-9 font-medium p-2"
                  variant="destructive"
                >
                  {endTimeRef.current === null ? (
                    <Infinity className="h-5 w-5 text-primary" />
                  ) : (
                    <div className="text-sm text-primary font-medium">
                      {formatTime(endTimeRef.current)}
                    </div>
                  )}
                </Button>
              </PopoverTrigger>
              <PopoverContent className="w-64 p-4 mx-4">
                <div className="flex flex-col space-y-4">
                  <div className="text-sm font-medium">
                    Set End Time (minutes)
                  </div>
                  <div className="grid grid-cols-4 gap-2">
                    {[1, 10, 20, 30].map((time) => (
                      <Button
                        key={time}
                        variant="outline"
                        size="sm"
                        onClick={() => handleTimeSelection(time)}
                      >
                        {time}
                      </Button>
                    ))}
                  </div>
                  <div className="flex space-x-2 items-center">
                    <Input
                      type="text"
                      inputMode="numeric"
                      pattern="[0-9]*"
                      placeholder="Custom"
                      value={customTime}
                      onBlur={handleCustomTimeSet}
                      onKeyDown={(e) =>
                        e.key === "Enter" && handleCustomTimeSet()
                      }
                      onChange={handleCustomTimeChange}
                      className="w-20"
                    />
                    <Button
                      variant="outline"
                      size="sm"
                      onClick={() => handleTimeSelection(null)}
                    >
                      <Infinity className="h-4 w-4" />
                    </Button>
                  </div>
                </div>
              </PopoverContent>
            </Popover>
          </div>
        </div>
      )}
    </div>
<<<<<<< HEAD

    {/* Center-aligned buttons */}
    <div className="flex gap-3 items-center justify-center">
      {/* Connection button with tooltip */}
      <TooltipProvider>
        <Tooltip>
          <TooltipTrigger asChild>
            <Button className="bg-primary gap-2" onClick={handleClick}>
              {isConnected ? (
                <>
                  Disconnect
                  <CircleX size={17} />
                </>
              ) : (
                <>
                  Connect
                  <Cable size={17} />
                </>
              )}
            </Button>
          </TooltipTrigger>
          <TooltipContent>
            <p>{isConnected ? "Disconnect Device" : "Connect Device"}</p>
          </TooltipContent>
        </Tooltip>
      </TooltipProvider>
      {/* Autoscale/Bit selection */}
      {isConnected && (
        <TooltipProvider>
          <Tooltip>
            <div className="flex items-center mx-0 px-0">
              {/* Decrease Canvas Button */}
              <Tooltip>
                <TooltipTrigger asChild>
                  <Button
                    className="rounded-r-none"
                    onClick={decreaseZoom}
                    disabled={Zoom === 1 || !isDisplay}
                  >
                    <ZoomOut size={16} />
                  </Button>
                </TooltipTrigger>
                <TooltipContent>
                  <p>{Zoom === 1 ? "We can't shrinkage" : "Decrease Zoom"}</p>
                </TooltipContent>
              </Tooltip>

              <Separator orientation="vertical" className="h-full" />

=======

    {/* Center-aligned buttons */}
    <div className="flex gap-3 items-center justify-center">
      {/* Connection button with tooltip */}
      <TooltipProvider>
        <Tooltip>
          <TooltipTrigger asChild>
            <Button className="bg-primary gap-2" onClick={handleClick}>
              {isConnected ? (
                <>
                  Disconnect
                  <CircleX size={17} />
                </>
              ) : (
                <>
                  Connect
                  <Cable size={17} />
                </>
              )}
            </Button>
          </TooltipTrigger>
          <TooltipContent>
            <p>{isConnected ? "Disconnect Device" : "Connect Device"}</p>
          </TooltipContent>
        </Tooltip>
      </TooltipProvider>
      {/* Autoscale/Bit selection */}
      {isConnected && (
        <TooltipProvider>
          <Tooltip>
            <div className="flex items-center mx-0 px-0">
              {/* Decrease Canvas Button */}
              <Tooltip>
                <TooltipTrigger asChild>
                  <Button
                    className="rounded-r-none"
                    onClick={decreaseZoom}
                    disabled={Zoom === 1 || !isDisplay}
                  >
                    <ZoomOut size={16} />
                  </Button>
                </TooltipTrigger>
                <TooltipContent>
                  <p>{Zoom === 1 ? "We can't shrinkage" : "Decrease Zoom"}</p>
                </TooltipContent>
              </Tooltip>

              <Separator orientation="vertical" className="h-full" />

>>>>>>> dea6f6b5
              {/* Toggle All Channels Button */}
              <Tooltip>
                <TooltipTrigger asChild>
                  <Button
                    className="flex items-center justify-center px-3 py-2 m-1 rounded-none select-none"
                    onClick={toggleZoom}
                    disabled={!isDisplay}
                  >
                    {Zoom}x
                  </Button>
                </TooltipTrigger>
                <TooltipContent>
                  <p>{FullZoom ? "Remove Full Zoom" : "Full Zoom"}</p>
                </TooltipContent>
              </Tooltip>

              <Separator orientation="vertical" className="h-full" />

              {/* Increase Canvas Button */}
              <Tooltip>
                <TooltipTrigger asChild>
                  <Button
                    className="rounded-l-none"
                    onClick={increaseZoom}
                    disabled={Zoom === 10 || !isDisplay}
                    
                  >
                    <ZoomIn size={16} />
                  </Button>
                </TooltipTrigger>
                <TooltipContent>
                  <p>
                    {Zoom >= 10 ? "Maximum Zoom Reached" : "Increase Zoom"}
                  </p>
                </TooltipContent>
              </Tooltip>
            </div>
          </Tooltip>
        </TooltipProvider>
      )}

      {/* Display (Play/Pause) button with tooltip */}
      {isConnected && (
        <TooltipProvider>
          <Tooltip>
            <TooltipTrigger asChild>
              <Button onClick={togglePause}>
                {isDisplay ? (
                  <Pause className="h-5 w-5" />
                ) : (
                  <Play className="h-5 w-5" />
                )}
              </Button>
            </TooltipTrigger>
            <TooltipContent>
              <p>
                {isDisplay ? "Pause Data Display" : "Resume Data Display"}
              </p>
            </TooltipContent>
          </Tooltip>
        </TooltipProvider>
      )}

      {/* Record button with tooltip */}
      {isConnected && (
        <TooltipProvider>
          <Tooltip>
            <TooltipTrigger asChild>
              <Button
                onClick={handleRecord}
                disabled={isRecordButtonDisabled || !isDisplay}
              >
                {isRecordingRef.current ? (
                  <CircleStop />
                ) : (
                  <Circle fill="red" />
                )}
              </Button>
            </TooltipTrigger>
            <TooltipContent>
              <p>
                {!isRecordingRef.current
                  ? "Start Recording"
                  : "Stop Recording"}
              </p>
            </TooltipContent>
          </Tooltip>
        </TooltipProvider>
      )}

      {/* Save/Delete data buttons with tooltip */}
      {isConnected && (
        <TooltipProvider>
          <div className="flex">
            {hasData && datasets.length === 1 && (
              <Tooltip>
                <TooltipTrigger asChild>
                  <Button
                    className="rounded-r-none"
                    onClick={saveData}
                    disabled={!hasData}
                  >
                    <Download size={16} className="mr-1" />
                  </Button>
                </TooltipTrigger>
                <TooltipContent>
                  <p>Save Data as CSV</p>
                </TooltipContent>
              </Tooltip>
            )}

            <Separator orientation="vertical" className="h-full" />

            <Tooltip>
              <TooltipTrigger asChild>
                <Button
                  className="rounded-r-none mr-1"
                  onClick={saveData}
                  disabled={!hasData}
                >
                  <Download size={16} />
                </Button>
              </TooltipTrigger>
              <TooltipContent>
                <p>Save Data as Zip</p>
              </TooltipContent>
            </Tooltip>

            <Tooltip>
              <TooltipTrigger asChild>
                <Button
                  className="rounded-l-none"
                  onClick={deleteDataFromIndexedDB}
                  disabled={!hasData}
                >
                  <Trash2 size={20} />
                </Button>
              </TooltipTrigger>
              <TooltipContent>
                <p>Delete All Data</p>
              </TooltipContent>
            </Tooltip>
          </div>
        </TooltipProvider>
      )}

      {/* Canvas control buttons with tooltip */}
      {isConnected && (
        <TooltipProvider>
          <Tooltip>
            <div className="flex items-center mx-0 px-0">
              {/* Decrease Canvas Button */}
              <Tooltip>
                <TooltipTrigger asChild>
                  <Button
                    className="rounded-r-none"
                    onClick={decreaseCanvas}
                    disabled={canvasCount === 1 || !isDisplay || recData}
                  >
                    <Minus size={16} />
                  </Button>
                </TooltipTrigger>
                <TooltipContent>
                  <p>
                    {canvasCount === 1
                      ? "At Least One Canvas Required"
                      : "Decrease Channel"}
                  </p>
                </TooltipContent>
              </Tooltip>

              <Separator orientation="vertical" className="h-full" />

              {/* Toggle All Channels Button */}
              <Tooltip>
                <TooltipTrigger asChild>
                  <Button
                    className="flex items-center justify-center px-3 py-2 m-1 rounded-none select-none"
                    onClick={toggleShowAllChannels}
                    disabled={!isDisplay || recData}
                  >
                    CH
                  </Button>
                </TooltipTrigger>
                <TooltipContent>
                  <p>
                    {showAllChannels
                      ? "Hide All Channels"
                      : "Show All Channels"}
                  </p>
                </TooltipContent>
              </Tooltip>

              <Separator orientation="vertical" className="h-full" />

              {/* Increase Canvas Button */}
              <Tooltip>
                <TooltipTrigger asChild>
                  <Button
                    className="rounded-l-none"
                    onClick={increaseCanvas}
                    disabled={canvasCount >= 6 || !isDisplay || recData}
                  >
                    <Plus size={16} />
                  </Button>
                </TooltipTrigger>
                <TooltipContent>
                  <p>
                    {canvasCount >= 6
                      ? "Maximum Channels Reached"
                      : "Increase Channel"}
                  </p>
                </TooltipContent>
              </Tooltip>
            </div>
          </Tooltip>
        </TooltipProvider>
      )}
    </div>
  </div>
  );
};

export default Connection;<|MERGE_RESOLUTION|>--- conflicted
+++ resolved
@@ -89,13 +89,9 @@
   const writerRef = useRef<WritableStreamDefaultWriter<Uint8Array> | null>(
     null
   );
-<<<<<<< HEAD
- 
-=======
   const buffer: number[] = []; // Buffer to store incoming data
   const bufferdRef = useRef<number[][][]>([[], []]); // Two buffers: [0] and [1]
 
->>>>>>> dea6f6b5
   const togglePause = () => {
     const newPauseState = !isDisplay;
     setIsDisplay(newPauseState);
@@ -740,11 +736,7 @@
   };
 
   return (
-<<<<<<< HEAD
-    <div className="flex items-center justify-center w-full h-4 mb-2 px-4 z-50">
-=======
     <div className="flex items-center justify-center w-full h-4 mt-5 px-4 z-50">
->>>>>>> dea6f6b5
     {/* Left-aligned section */}
     <div className="absolute left-4 flex items-center space-x-1">
       {isRecordingRef.current && (
@@ -818,7 +810,6 @@
         </div>
       )}
     </div>
-<<<<<<< HEAD
 
     {/* Center-aligned buttons */}
     <div className="flex gap-3 items-center justify-center">
@@ -868,57 +859,6 @@
 
               <Separator orientation="vertical" className="h-full" />
 
-=======
-
-    {/* Center-aligned buttons */}
-    <div className="flex gap-3 items-center justify-center">
-      {/* Connection button with tooltip */}
-      <TooltipProvider>
-        <Tooltip>
-          <TooltipTrigger asChild>
-            <Button className="bg-primary gap-2" onClick={handleClick}>
-              {isConnected ? (
-                <>
-                  Disconnect
-                  <CircleX size={17} />
-                </>
-              ) : (
-                <>
-                  Connect
-                  <Cable size={17} />
-                </>
-              )}
-            </Button>
-          </TooltipTrigger>
-          <TooltipContent>
-            <p>{isConnected ? "Disconnect Device" : "Connect Device"}</p>
-          </TooltipContent>
-        </Tooltip>
-      </TooltipProvider>
-      {/* Autoscale/Bit selection */}
-      {isConnected && (
-        <TooltipProvider>
-          <Tooltip>
-            <div className="flex items-center mx-0 px-0">
-              {/* Decrease Canvas Button */}
-              <Tooltip>
-                <TooltipTrigger asChild>
-                  <Button
-                    className="rounded-r-none"
-                    onClick={decreaseZoom}
-                    disabled={Zoom === 1 || !isDisplay}
-                  >
-                    <ZoomOut size={16} />
-                  </Button>
-                </TooltipTrigger>
-                <TooltipContent>
-                  <p>{Zoom === 1 ? "We can't shrinkage" : "Decrease Zoom"}</p>
-                </TooltipContent>
-              </Tooltip>
-
-              <Separator orientation="vertical" className="h-full" />
-
->>>>>>> dea6f6b5
               {/* Toggle All Channels Button */}
               <Tooltip>
                 <TooltipTrigger asChild>
