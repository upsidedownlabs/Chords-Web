--- conflicted
+++ resolved
@@ -1773,81 +1773,11 @@
                                     <div className="text-sm font-semibold w-12">{channelNames[0]}</div>
                                     <div className="flex space-x-2">
                                         <div className="flex border border-input rounded-xl items-center mx-0 px-0">
-<<<<<<< HEAD
-                                            <Button
-                                                variant="outline"
-                                                size="sm"
-                                                onClick={() => removeEXGFilter(0)}
-                                                className={`rounded-xl rounded-r-none border-l-none border-0
-                                                        ${appliedEXGFiltersRef.current[0] === undefined
-                                                        ? "bg-red-700 hover:bg-white-500 hover:text-white text-white" // Disabled background
-                                                        : "bg-white-500" // Active background
-                                                    }`}
-                                            >
-                                                <CircleOff size={17} />
-                                            </Button>
-                                            <Button
-                                                variant="outline"
-                                                size="sm"
-                                                onClick={() => handleFrequencySelectionEXG(0, 4)}
-                                                className={`flex items-center justify-center px-3 py-2 rounded-none select-none border-0
-                                                        ${appliedEXGFiltersRef.current[0] === 4
-                                                        ? "bg-green-700 hover:bg-white-500 text-white hover:text-white" // Disabled background
-                                                        : "bg-white-500" // Active background
-                                                    }`}
-                                            >
-                                                <BicepsFlexed size={17} />
-                                            </Button>
-                                            <Button
-                                                variant="outline"
-                                                size="sm"
-                                                onClick={() => handleFrequencySelectionEXG(0, 3)}
-                                                className={`flex items-center justify-center px-3 py-2 rounded-none select-none border-0
-                                                      ${appliedEXGFiltersRef.current[0] === 3
-                                                        ? "bg-green-700 hover:bg-white-500 text-white hover:text-white" // Disabled background
-                                                        : "bg-white-500" // Active background
-                                                    }`}
-                                            >
-                                                <Brain size={17} />
-                                            </Button>
-                                            <Button
-                                                variant="outline"
-                                                size="sm"
-                                                onClick={() => handleFrequencySelectionEXG(0, 1)}
-                                                className={`flex items-center justify-center px-3 py-2 rounded-none select-none border-0
-                                                        ${appliedEXGFiltersRef.current[0] === 1
-                                                        ? "bg-green-700 hover:bg-white-500 text-white hover:text-white" // Disabled background
-                                                        : "bg-white-500" // Active background
-                                                    }`}
-                                            >
-                                                <Heart size={17} />
-                                            </Button>
-                                            <Button
-                                                variant="outline"
-                                                size="sm"
-                                                onClick={() => handleFrequencySelectionEXG(0, 2)}
-                                                className={`rounded-xl rounded-l-none border-0
-                                                        ${appliedEXGFiltersRef.current[0] === 2
-                                                        ? "bg-green-700 hover:bg-white-500 text-white hover:text-white" // Disabled background
-                                                        : "bg-white-500" // Active background
-                                                    }`}
-                                            >
-                                                <Eye size={17} />
-                                            </Button>
-                                        </div>
-                                        <div className="flex border border-input rounded-xl items-center mx-0 px-0">
                                             <Button
                                                 variant="outline"
                                                 size="sm"
                                                 onClick={() => removeNotchFilter(0)}
                                                 className={`rounded-xl rounded-r-none border-0
-=======
-                                                    <Button
-                                                        variant="outline"
-                                                        size="sm"
-                                                        onClick={() => removeNotchFilter(0)}
-                                                        className={`rounded-xl rounded-r-none border-0
->>>>>>> 80bb84b6
                                                         ${appliedFiltersRef.current[0] === undefined
                                                         ? "bg-red-700 hover:bg-white-500 hover:text-white text-white" // Disabled background
                                                         : "bg-white-500" // Active background
