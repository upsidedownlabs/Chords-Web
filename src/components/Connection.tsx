--- conflicted
+++ resolved
@@ -89,14 +89,11 @@
   const writerRef = useRef<WritableStreamDefaultWriter<Uint8Array> | null>(
     null
   );
-<<<<<<< HEAD
   const buffer: number[] = []; // Buffer to store incoming data
   const bufferdRef = useRef<number[][][]>([[], []]); // Two buffers: [0] and [1]
 
-=======
   const bufferdRef =useRef<number[][][]>([[], []]); // Two buffers: [0] and [1]
   
->>>>>>> edc1d17c
   const togglePause = () => {
     const newPauseState = !isDisplay;
     setIsDisplay(newPauseState);
@@ -306,10 +303,7 @@
 
   // Function to read data from a connected device and process it
   const readData = async (): Promise<void> => {
-<<<<<<< HEAD
-=======
     const buffer: number[] = []; // Buffer to store incoming data
->>>>>>> edc1d17c
     const HEADER_LENGTH = 3; // Length of the packet header
     const NUM_CHANNELS = 6; // Number of channels in the data packet
     const PACKET_LENGTH = 16; // Total length of each packet
