"use client";
import React, { useState, useRef, useCallback, useEffect } from "react";
import { Button } from "./ui/button";
import { Input } from "./ui/input";

import {
  Cable,
  Circle,
  CircleStop,
  CircleX,
  Infinity,
  Trash2,
  Download,
  Pause,
  Play,
  Plus,
  Minus,
  ZoomIn, // For magnify/zoom in functionality
  ZoomOut, // For zoom out functionality
} from "lucide-react";
import { BoardsList } from "./boards";
import { toast } from "sonner";
import { saveAs } from "file-saver";
import {
  Tooltip,
  TooltipContent,
  TooltipProvider,
  TooltipTrigger,
} from "./ui/tooltip";
import { BitSelection } from "./DataPass";
import { Separator } from "./ui/separator";
import {
  Popover,
  PopoverContent,
  PopoverTrigger,
} from "../components/ui/popover";

interface ConnectionProps {
  onPauseChange: (pause: boolean) => void; // Callback to pass pause state to parent
  dataSteam: (data: number[]) => void;
  Connection: (isConnected: boolean) => void;
  selectedBits: BitSelection;
  setSelectedBits: React.Dispatch<React.SetStateAction<BitSelection>>;
  isDisplay: boolean;
  setIsDisplay: React.Dispatch<React.SetStateAction<boolean>>;
  setCanvasCount: React.Dispatch<React.SetStateAction<number>>; // Specify type for setCanvasCount
  canvasCount: number;
  channelCount: number;
  SetZoom: React.Dispatch<React.SetStateAction<number>>;
  Zoom: number;
}

const Connection: React.FC<ConnectionProps> = ({
  onPauseChange,
  dataSteam,
  Connection,
  setSelectedBits,
  isDisplay,
  setIsDisplay,
  setCanvasCount,
  canvasCount,
  SetZoom,
  Zoom,
}) => {
  const [isConnected, setIsConnected] = useState<boolean>(false); // State to track if the device is connected
  const isConnectedRef = useRef<boolean>(false); // Ref to track if the device is connected
  const isRecordingRef = useRef<boolean>(false); // Ref to track if the device is recording
  const [isEndTimePopoverOpen, setIsEndTimePopoverOpen] = useState(false);
  const [detectedBits, setDetectedBits] = useState<BitSelection | null>(null); // State to store the detected bits
  const [isRecordButtonDisabled, setIsRecordButtonDisabled] = useState(false); // New state variable
  const [datasets, setDatasets] = useState<string[][][]>([]); // State to store the recorded datasets
  const [hasData, setHasData] = useState(false);
  const [recData, setrecData] = useState(false);
  const [elapsedTime, setElapsedTime] = useState<number>(0); // State to store the recording duration
  const timerIntervalRef = useRef<NodeJS.Timeout | null>(null); // Type for Node.js environment
  const recordingIntervalRef = useRef<NodeJS.Timeout | null>(null);
  const [customTime, setCustomTime] = useState<string>(""); // State to store the custom stop time input
  const endTimeRef = useRef<number | null>(null); // Ref to store the end time of the recording
  const startTimeRef = useRef<number | null>(null); // Ref to store the start time of the recording
  const bufferRef = useRef<number[][]>([]); // Ref to store the data temporary buffer during recording
  const portRef = useRef<SerialPort | null>(null); // Ref to store the serial port
  const indexedDBRef = useRef<IDBDatabase | null>(null);
  const [ifBits, setifBits] = useState<BitSelection>("auto");
  const [showAllChannels, setShowAllChannels] = useState(false);
  const [FullZoom, setFullZoom] = useState(false);
  const readerRef = useRef<
    ReadableStreamDefaultReader<Uint8Array> | null | undefined
  >(null); // Ref to store the reader for the serial port
  const writerRef = useRef<WritableStreamDefaultWriter<Uint8Array> | null>(
    null
  );
  const buffer: number[] = []; // Buffer to store incoming data
  const bufferdRef = useRef<number[][][]>([[], []]); // Two buffers: [0] and [1]

  const togglePause = () => {
    const newPauseState = !isDisplay;
    setIsDisplay(newPauseState);
    onPauseChange(newPauseState); // Notify parent about the change
  };
  const increaseCanvas = () => {
    if (canvasCount < 6) {
      setCanvasCount(canvasCount + 1); // Increase canvas count up to 6
    }
  };

  const decreaseCanvas = () => {
    if (canvasCount > 1) {
      setCanvasCount(canvasCount - 1); // Decrease canvas count but not below 1
    }
  };
  const toggleShowAllChannels = () => {
    if (canvasCount === 6) {
      setCanvasCount(1); // If canvasCount is 6, reduce it to 1
      setShowAllChannels(false);
    } else {
      setCanvasCount(6); // Otherwise, show all 6 canvases
      setShowAllChannels(true);
    }
  };

  const increaseZoom = () => {
    if (Zoom < 10) {
      SetZoom(Zoom + 1); // Increase canvas count up to 6
    }
  };

  const decreaseZoom = () => {
    if (Zoom > 1) {
      SetZoom(Zoom - 1); // Decrease canvas count but not below 1
    }
  };
  const toggleZoom = () => {
    if (Zoom === 10) {
      SetZoom(1); // If canvasCount is 6, reduce it to 1
      setFullZoom(false);
    } else {
      SetZoom(10); // Otherwise, show all 6 canvases
      setFullZoom(true);
    }
  };

  const handleTimeSelection = (minutes: number | null) => {
    // Function to handle the time selection
    if (minutes === null) {
      endTimeRef.current = null;
      toast.success("Recording set to no time limit");
    } else {
      // If the time is not null, set the end time
      const newEndTimeSeconds = minutes * 60;
      if (newEndTimeSeconds <= elapsedTime) {
        // Check if the end time is greater than the current elapsed time
        toast.error("End time must be greater than the current elapsed time");
      } else {
        endTimeRef.current = newEndTimeSeconds; // Set the end time
        toast.success(`Recording end time set to ${minutes} minutes`);
      }
    }
  };

  const handleCustomTimeChange = (e: React.ChangeEvent<HTMLInputElement>) => {
    // Function to handle the custom time input change
    const value = e.target.value.replace(/[^0-9]/g, "");
    setCustomTime(value);
  };

  const handleCustomTimeSet = () => {
    // Function to handle the custom time input set
    const time = parseInt(customTime);
    if (!isNaN(time) && time > 0) {
      handleTimeSelection(time);
    } else {
      toast.error("Please enter a valid time in minutes");
    }
    setCustomTime("");
  };

  const formatPortInfo = useCallback(
    // Function to format the port info, which includes the board name and product ID in toast message
    (info: SerialPortInfo) => {
      if (!info || !info.usbVendorId) {
        return "Port with no info";
      }

      // First, check if the board exists in BoardsList
      const board = BoardsList.find(
        (b) => parseInt(b.field_pid) === info.usbProductId
      );
      if (board) {
        setifBits(board.bits as BitSelection);
        setSelectedBits(board.bits as BitSelection);
        return `${board.name} | Product ID: ${info.usbProductId}`; // Return the board name and product ID
      }

      setDetectedBits(null);
    },
    []
  );

  const handleClick = () => {
    // Function to handle toggle for connect/disconnect button
    if (isConnected) {
      disconnectDevice();
    } else {
      connectToDevice();
    }
  };

  const connectToDevice = async () => {
    try {
      if (portRef.current && portRef.current.readable) {
        await disconnectDevice();
      }

      const port = await navigator.serial.requestPort();
      await port.open({ baudRate: 230400 });
      Connection(true);
      setIsConnected(true);
      onPauseChange(true);
      setIsDisplay(true);
      isConnectedRef.current = true;
      portRef.current = port;

      toast.success("Connection Successful", {
        description: (
          <div className="mt-2 flex flex-col space-y-1">
            <p>Device: {formatPortInfo(port.getInfo())}</p>
            <p>Baud Rate: 230400</p>
          </div>
        ),
      });

      const reader = port.readable?.getReader();
      readerRef.current = reader;

      const writer = port.writable?.getWriter();
      if (writer) {
        setTimeout(function () {
          writerRef.current = writer;
          const message = new TextEncoder().encode("START\n");
          writerRef.current.write(message);
        }, 2000);
      } else {
        console.error("Writable stream not available");
      }

      readData();

      await navigator.wakeLock.request("screen");
    } catch (error) {
      await disconnectDevice();
      console.error("Error connecting to device:", error);
      toast.error("Failed to connect to device.");
    }
  };

  const disconnectDevice = async (): Promise<void> => {
    try {
      if (portRef.current) {
        if (writerRef.current) {
          const stopMessage = new TextEncoder().encode("STOP\n");
          try {
            await writerRef.current.write(stopMessage);
          } catch (error) {
            console.error("Failed to send STOP command:", error);
          }
          writerRef.current.releaseLock();
          writerRef.current = null;
        }

        if (readerRef.current) {
          try {
            await readerRef.current.cancel();
          } catch (error) {
            console.error("Failed to cancel reader:", error);
          }
          readerRef.current.releaseLock();
          readerRef.current = null;
        }

        if (portRef.current.readable) {
          await portRef.current.close();
        }
        portRef.current = null;

        toast("Disconnected from device", {
          action: {
            label: "Reconnect",
            onClick: () => connectToDevice(),
          },
        });
      }
    } catch (error) {
      console.error("Error during disconnection:", error);
    } finally {
      setIsConnected(false);
      isConnectedRef.current = false;
      isRecordingRef.current = false;
      Connection(false);
    }
  };

  // Function to read data from a connected device and process it
  const readData = async (): Promise<void> => {
    const HEADER_LENGTH = 3; // Length of the packet header
    const NUM_CHANNELS = 6; // Number of channels in the data packet
    const PACKET_LENGTH = 16; // Total length of each packet
    const SYNC_BYTE1 = 0xc7; // First synchronization byte to identify the start of a packet
    const SYNC_BYTE2 = 0x7c; // Second synchronization byte
    const END_BYTE = 0x01; // End byte to signify the end of a packet
    let previousCounter: number | null = null; // Variable to store the previous counter value for loss detection

    try {
      // Loop while the device is connected
      while (isConnectedRef.current) {
        const streamData = await readerRef.current?.read(); // Read data from the device
        if (streamData?.done) {
          // Check if the data stream has ended
          console.log("Thank you for using our app!"); // Log a message when the stream ends
          break; // Exit the loop if the stream is done
        }
        if (streamData) {
          const { value } = streamData; // Destructure the stream data to get its value
          buffer.push(...value); // Add the incoming data to the buffer
        }

        // Process packets while the buffer contains at least one full packet
        while (buffer.length >= PACKET_LENGTH) {
          // Find the index of the synchronization bytes in the buffer
          const syncIndex = buffer.findIndex(
            (byte, index) =>
              byte === SYNC_BYTE1 && buffer[index + 1] === SYNC_BYTE2
          );

          if (syncIndex === -1) {
            // If no sync bytes are found, clear the buffer and continue
            buffer.length = 0; // Clear the buffer
            continue;
          }

          if (syncIndex + PACKET_LENGTH <= buffer.length) {
            // Check if a full packet is available in the buffer
            const endByteIndex = syncIndex + PACKET_LENGTH - 1; // Calculate the index of the end byte

            if (
              buffer[syncIndex] === SYNC_BYTE1 &&
              buffer[syncIndex + 1] === SYNC_BYTE2 &&
              buffer[endByteIndex] === END_BYTE
            ) {
              // Validate the packet by checking the sync and end bytes
              const packet = buffer.slice(syncIndex, syncIndex + PACKET_LENGTH); // Extract the packet from the buffer
              const channelData: number[] = []; // Array to store the extracted channel data
              for (let channel = 0; channel < NUM_CHANNELS; channel++) {
                // Loop through each channel in the packet
                const highByte = packet[channel * 2 + HEADER_LENGTH]; // Extract the high byte for the channel
                const lowByte = packet[channel * 2 + HEADER_LENGTH + 1]; // Extract the low byte for the channel
                const value = (highByte << 8) | lowByte; // Combine high and low bytes to get the channel value
                channelData.push(value); // Convert the value to string and store it in the array
              }
              const counter = packet[2]; // Extract the counter value from the packet
              channelData.push(counter); // Add the counter to the channel data
              dataSteam(channelData); // Pass the channel data to the LineData function for further processing

              if (isRecordingRef.current) {
                // Check if recording is enabled
                bufferRef.current.push(channelData); // Store the channel data in the recording buffer
              }

              if (previousCounter !== null) {
                // If there was a previous counter value, check for data loss
                const expectedCounter: number = (previousCounter + 1) % 256; // Calculate the expected counter value
                if (counter !== expectedCounter) {
                  // Check for data loss by comparing the current counter with the expected counter
                  console.warn(
                    `Data loss detected! Previous counter: ${previousCounter}, Current counter: ${counter}`
                  );
                }
              }
              previousCounter = counter; // Update the previous counter with the current counter
              buffer.splice(0, endByteIndex + 1); // Remove the processed packet from the buffer
            } else {
              buffer.splice(0, syncIndex + 1); // If packet is incomplete, remove bytes up to the sync byte
            }
          } else {
            break; // If a full packet is not available, exit the loop and wait for more data
          }
        }
      }
    } catch (error) {
      console.error("Error reading from device:", error); // Handle any errors that occur during the read process
    } finally {
      await disconnectDevice(); // Ensure the device is disconnected when finished
    }
  };

  const convertToCSV = (data: any[]): string => {
    if (data.length === 0) return "";

    const header = Object.keys(data[0]);
    const rows = data.map((item) =>
      header
        .map((fieldName) =>
          item[fieldName] !== undefined && item[fieldName] !== null
            ? JSON.stringify(item[fieldName])
            : ""
        )
        .join(",")
    );

    return [header.join(","), ...rows].join("\n");
  };

  // Function to handle the recording process
  const handleRecord = async () => {
    // Check if a device is connected
    if (isConnected) {
      // If recording is already in progress, stop it
      if (isRecordingRef.current) {
        stopRecording(); // Stop the recording if it is already on
      } else {
        // Start a new recording session
        isRecordingRef.current = true; // Set the recording state to true
        const now = new Date(); // Get the current date and time
        const nowTime = now.getTime(); // Get the current time in milliseconds
        startTimeRef.current = nowTime; // Store the start time of the recording
        setElapsedTime(0); // Reset elapsed time for display
        timerIntervalRef.current = setInterval(checkRecordingTime, 1000); // Start a timer to check recording duration every second
        setrecData(true); // Set the state indicating recording data is being collected

        // Initialize IndexedDB for this recording session
        try {
          const db = await initIndexedDB(); // Attempt to initialize the IndexedDB
          indexedDBRef.current = db; // Store the database connection in a ref for later use
        } catch (error) {
          // Handle any errors during the IndexedDB initialization
          console.error("Failed to initialize IndexedDB:", error);
          toast.error(
            "Failed to initialize storage. Recording may not be saved."
          );
        }

        // Start reading and saving data
        recordingIntervalRef.current = setInterval(() => {
          const data = bufferRef.current; // Use bufferRef which stores actual data
          saveDataDuringRecording(data); // Save the data to IndexedDB
          bufferRef.current = []; // Clear the buffer after saving
        }, 1000); // Save data every 1 second or adjust the interval as needed
      }
    } else {
      // Notify the user if no device is connected
      toast.warning("No device is connected");
    }
  };

  const checkRecordingTime = () => {
    setElapsedTime((prev) => {
      const newElapsedTime = prev + 1; // Increment the elapsed time by 1 second every second
      if (endTimeRef.current !== null && newElapsedTime >= endTimeRef.current) {
        stopRecording();
        return endTimeRef.current;
      }
      return newElapsedTime;
    });
  };

  const formatDuration = (durationInSeconds: number): string => {
    const minutes = Math.floor(durationInSeconds / 60); // Get the minutes
    const seconds = durationInSeconds % 60;
    if (minutes === 0) {
      return `${seconds} second${seconds !== 1 ? "s" : ""}`;
    }
    return `${minutes} minute${minutes !== 1 ? "s" : ""} ${seconds} second${
      seconds !== 1 ? "s" : ""
    }`;
  };

  // Updated stopRecording function
  const stopRecording = async () => {
    // Clear the timer if it is currently set
    if (timerIntervalRef.current) {
      clearInterval(timerIntervalRef.current);
      timerIntervalRef.current = null;
    }

    const endTime = new Date(); // Capture the end time
    const recordedFilesCount = (await getAllDataFromIndexedDB()).length;

    // Check if startTimeRef.current is not null before using it
    if (startTimeRef.current !== null) {
      // Format the start and end times as readable strings
      const startTimeString = new Date(
        startTimeRef.current
      ).toLocaleTimeString();
      const endTimeString = endTime.toLocaleTimeString();

      // Calculate the duration of the recording
      const durationInSeconds = Math.floor(
        (endTime.getTime() - startTimeRef.current) / 1000
      );

      // Close IndexedDB reference
      if (indexedDBRef.current) {
        indexedDBRef.current.close();
        indexedDBRef.current = null; // Reset the reference
      }

      const allData = await getAllDataFromIndexedDB();
      setHasData(allData.length > 0);

      // Display the toast with all the details
      toast.success("Recording completed successfully", {
        description: (
          <div>
            <p>Start Time: {startTimeString}</p>
            <p>End Time: {endTimeString}</p>
            <p>Recording Duration: {formatDuration(durationInSeconds)}</p>
            <p>Samples Recorded: {recordedFilesCount}</p>
          </div>
        ),
      });
    } else {
      console.error("Start time is null. Unable to calculate duration.");
      toast.error("Recording start time was not captured.");
    }

    // Reset the recording state
    isRecordingRef.current = false;
    setElapsedTime(0);
    setrecData(false);
    setIsRecordButtonDisabled(true);
  };

  // Call this function when your component mounts or when you suspect the data might change
  useEffect(() => {
    const checkDataAndConnection = async () => {
      // Check if data exists in IndexedDB
      const allData = await getAllDataFromIndexedDB();
      setHasData(allData.length > 0);

      // Disable the record button if there is data in IndexedDB and device is connected
      setIsRecordButtonDisabled(allData.length > 0 || !isConnected);
    };

    checkDataAndConnection();
  }, [isConnected]);

  // Add this function to save data to IndexedDB during recording
  const saveDataDuringRecording = async (data: number[][]) => {
    if (!isRecordingRef.current || !indexedDBRef.current) return;

    try {
      const tx = indexedDBRef.current.transaction(["adcReadings"], "readwrite");
      const store = tx.objectStore("adcReadings");

      console.log(`Saving data for ${canvasCount} channels.`);

      for (const row of data) {
        // Ensure all channels are present by filling missing values with null
        const channels = row
          .slice(0, canvasCount)
          .map((value) => (value !== undefined ? value : null));

        await store.add({
          timestamp: new Date().toISOString(),
          channels, // Save the array of channels
          counter: row[6], // Adjust based on counter location
        });
      }
    } catch (error) {
      console.error("Error saving data during recording:", error);
    }
  };

  // Function to format time from seconds into a "MM:SS" string format

  const formatTime = (seconds: number): string => {
    // Calculate the number of minutes by dividing seconds by 60
    const mins = Math.floor(seconds / 60);

    // Calculate the remaining seconds after extracting minutes
    const secs = seconds % 60;

    // Return the formatted time string, ensuring two digits for minutes and seconds
    return `${mins.toString().padStart(2, "0")}:${secs
      .toString()
      .padStart(2, "0")}`;
  };

  // Function to initialize the IndexedDB and return a promise with the database instance
  const initIndexedDB = async (): Promise<IDBDatabase> => {
    return new Promise((resolve, reject) => {
      // Open a connection to the IndexedDB database named "adcReadings", version 1
      const request = indexedDB.open("adcReadings", 1);

      // Event handler for when the database needs to be upgraded (e.g., first creation)
      request.onupgradeneeded = (event) => {
        // Access the database instance from the event target
        const db = (event.target as IDBOpenDBRequest).result;

        // Create the object store "adcReadings" if it doesn't already exist
        if (!db.objectStoreNames.contains("adcReadings")) {
          const store = db.createObjectStore("adcReadings", {
            keyPath: "id", // Set the key path for the object store
            autoIncrement: true, // Enable auto-increment for the key
          });
          // Create an index for timestamps, allowing for easy querying
          store.createIndex("timestamp", "timestamp", { unique: false });
          // Create an index for channels, allowing for flexible data storage as an array
          store.createIndex("channels", "channels", { unique: false });
        }
      };

      // Event handler for successful opening of the database
      request.onsuccess = () => {
        resolve(request.result); // Resolve the promise with the database instance
      };

      // Event handler for any errors that occur during the request
      request.onerror = () => {
        reject(request.error); // Reject the promise with the error
      };
    });
  };

  // Delete all data from IndexedDB
  const deleteDataFromIndexedDB = async () => {
    try {
      // Initialize the IndexedDB
      const db = await initIndexedDB();

      // Start a readwrite transaction on the "adcReadings" object store
      const tx = db.transaction(["adcReadings"], "readwrite");
      const store = tx.objectStore("adcReadings");

      await store.clear();
      console.log("All data deleted from IndexedDB");
      toast.success("Recorded file is deleted.");

      // Check if there is any data left in the database after deletion
      const allData = await getAllDataFromIndexedDB();
      setHasData(allData.length > 0);
      setIsRecordButtonDisabled(false);
    } catch (error) {
      console.error("Error deleting data from IndexedDB:", error);
      toast.error("Failed to delete data. Please try again.");
    }
  };
  // Function to retrieve all data from the IndexedDB
  const getAllDataFromIndexedDB = async (): Promise<any[]> => {
    return new Promise(async (resolve, reject) => {
      try {
        // Initialize the IndexedDB
        const db = await initIndexedDB();

        // Start a readonly transaction on the "adcReadings" object store
        const tx = db.transaction(["adcReadings"], "readonly");
        const store = tx.objectStore("adcReadings"); // Access the object store

        // Create a request to get all records from the store
        const request = store.getAll();

        // Event handler for successful retrieval of data
        request.onsuccess = () => {
          resolve(request.result); // Resolve the promise with the retrieved data
        };

        // Event handler for any errors that occur during the request
        request.onerror = (error) => {
          reject(error); // Reject the promise with the error
        };
      } catch (error) {
        // Handle any errors that occur during IndexedDB initialization
        reject(error); // Reject the promise with the initialization error
      }
    });
  };
  // Updated saveData function
  const saveData = async () => {
    try {
      const allData = await getAllDataFromIndexedDB(); // Fetch data from IndexedDB

      if (allData.length === 0) {
        toast.error("No data available to download.");
        return;
      }

      // Ensure all channel data is formatted properly and missing data is handled
      const formattedData = allData.map((item) => {
        const dynamicChannels: { [key: string]: number | null } = {};

        // Assume channels are stored as an array in `item.channels`
        const channels = item.channels || [];

        // Loop through the channels array based on canvasCount
        for (let i = 0; i < canvasCount; i++) {
          const channelKey = `channel_${i + 1}`; // Create a dynamic key for each channel
          dynamicChannels[channelKey] =
            channels[i] !== undefined ? channels[i] : null; // Handle missing data
        }

        return {
          timestamp: item.timestamp,
          ...dynamicChannels, // Spread the dynamic channels into the result object
          counter: item.counter || null, // Include the counter if available
        };
      });

      // Convert the formatted data to CSV
      const csvData = convertToCSV(formattedData);
      const blob = new Blob([csvData], { type: "text/csv;charset=utf-8" });

      // Get the current date and time for the filename
      const now = new Date();
      const formattedTimestamp = `${now.getFullYear()}-${String(
        now.getMonth() + 1
      ).padStart(2, "0")}-${String(now.getDate()).padStart(2, "0")}_${String(
        now.getHours()
      ).padStart(2, "0")}-${String(now.getMinutes()).padStart(2, "0")}-${String(
        now.getSeconds()
      ).padStart(2, "0")}`;

      // Use the timestamp in the filename
      const filename = `recorded_data_${formattedTimestamp}.csv`;
      saveAs(blob, filename); // Trigger download

      // Delete the data from IndexedDB after saving
      await deleteDataFromIndexedDB(); // Clear the IndexedDB
      toast.success("Data downloaded and cleared from storage."); // Success notification

      // Check if any data remains after deletion
      const remainingData = await getAllDataFromIndexedDB();
      setHasData(remainingData.length > 0); // Update hasData state
    } catch (error) {
      console.error("Error saving data:", error);
      toast.error("Failed to save data. Please try again.");
    }
  };
// bg-gray-100 text-white p-2 flex-none flex items-center justify-center
  return (
<<<<<<< HEAD
    <footer className="flex flex-col gap-2 sm:flex-row w-full shrink-0 items-center justify-center px-4 md:px-16">
   <div className="absolute left-4 flex items-center space-x-1">
=======
    <div className="flex-none items-center justify-center  ">
    {/* Left-aligned section */}
    <div className="absolute left-4 flex items-center space-x-1">
>>>>>>> d11550cc
      {isRecordingRef.current && (
        <div className="flex items-center space-x-1 w-min ml-2">
          <div className="font-medium p-2 w-16 inline-flex items-center justify-center whitespace-nowrap rounded-md text-sm ring-offset-background transition-colors bg-primary text-destructive hover:bg-primary/90">
            {formatTime(elapsedTime)}
          </div>
          <Separator orientation="vertical" className="bg-primary h-9 ml-2" />
          <div>
            <Popover
              open={isEndTimePopoverOpen}
              onOpenChange={setIsEndTimePopoverOpen}
            >
              <PopoverTrigger asChild>
                <Button
                  className="text-lg w-16 h-9 font-medium p-2"
                  variant="destructive"
                >
                  {endTimeRef.current === null ? (
                    <Infinity className="h-5 w-5 text-primary" />
                  ) : (
                    <div className="text-sm text-primary font-medium">
                      {formatTime(endTimeRef.current)}
                    </div>
                  )}
                </Button>
              </PopoverTrigger>
              <PopoverContent className="w-64 p-4 mx-4">
                <div className="flex flex-col space-y-4">
                  <div className="text-sm font-medium">
                    Set End Time (minutes)
                  </div>
                  <div className="grid grid-cols-4 gap-2">
                    {[1, 10, 20, 30].map((time) => (
                      <Button
                        key={time}
                        variant="outline"
                        size="sm"
                        onClick={() => handleTimeSelection(time)}
                      >
                        {time}
                      </Button>
                    ))}
                  </div>
                  <div className="flex space-x-2 items-center">
                    <Input
                      type="text"
                      inputMode="numeric"
                      pattern="[0-9]*"
                      placeholder="Custom"
                      value={customTime}
                      onBlur={handleCustomTimeSet}
                      onKeyDown={(e) =>
                        e.key === "Enter" && handleCustomTimeSet()
                      }
                      onChange={handleCustomTimeChange}
                      className="w-20"
                    />
                    <Button
                      variant="outline"
                      size="sm"
                      onClick={() => handleTimeSelection(null)}
                    >
                      <Infinity className="h-4 w-4" />
                    </Button>
                  </div>
                </div>
              </PopoverContent>
            </Popover>
          </div>
        </div>
      )}
    </div>
     {/* Center-aligned buttons */}
     <div className="flex gap-3 items-center justify-center m-2">
      {/* Connection button with tooltip */}
      <TooltipProvider>
        <Tooltip>
          <TooltipTrigger asChild>
            <Button className="bg-primary gap-2" onClick={handleClick}>
              {isConnected ? (
                <>
                  Disconnect
                  <CircleX size={17} />
                </>
              ) : (
                <>
                  Connect
                  <Cable size={17} />
                </>
              )}
            </Button>
          </TooltipTrigger>
          <TooltipContent>
            <p>{isConnected ? "Disconnect Device" : "Connect Device"}</p>
          </TooltipContent>
        </Tooltip>
      </TooltipProvider>
      {/* Autoscale/Bit selection */}
      {isConnected && (
        <TooltipProvider>
          <Tooltip>
            <div className="flex items-center mx-0 px-0">
              {/* Decrease Canvas Button */}
              <Tooltip>
                <TooltipTrigger asChild>
                  <Button
                    className="rounded-r-none"
                    onClick={decreaseZoom}
                    disabled={Zoom === 1 || !isDisplay}
                  >
                    <ZoomOut size={16} />
                  </Button>
                </TooltipTrigger>
                <TooltipContent>
                  <p>{Zoom === 1 ? "We can't shrinkage" : "Decrease Zoom"}</p>
                </TooltipContent>
              </Tooltip>

              <Separator orientation="vertical" className="h-full" />

              {/* Toggle All Channels Button */}
              <Tooltip>
                <TooltipTrigger asChild>
                  <Button
                    className="flex items-center justify-center px-3 py-2 m-1 rounded-none select-none"
                    onClick={toggleZoom}
                    disabled={!isDisplay}
                  >
                    {Zoom}x
                  </Button>
                </TooltipTrigger>
                <TooltipContent>
                  <p>{FullZoom ? "Remove Full Zoom" : "Full Zoom"}</p>
                </TooltipContent>
              </Tooltip>

              <Separator orientation="vertical" className="h-full" />

              {/* Increase Canvas Button */}
              <Tooltip>
                <TooltipTrigger asChild>
                  <Button
                    className="rounded-l-none"
                    onClick={increaseZoom}
                    disabled={Zoom === 10 || !isDisplay}
                    
                  >
                    <ZoomIn size={16} />
                  </Button>
                </TooltipTrigger>
                <TooltipContent>
                  <p>
                    {Zoom >= 10 ? "Maximum Zoom Reached" : "Increase Zoom"}
                  </p>
                </TooltipContent>
              </Tooltip>
            </div>
          </Tooltip>
        </TooltipProvider>
      )}

      {/* Display (Play/Pause) button with tooltip */}
      {isConnected && (
        <TooltipProvider>
          <Tooltip>
            <TooltipTrigger asChild>
              <Button onClick={togglePause}>
                {isDisplay ? (
                  <Pause className="h-5 w-5" />
                ) : (
                  <Play className="h-5 w-5" />
                )}
              </Button>
            </TooltipTrigger>
            <TooltipContent>
              <p>
                {isDisplay ? "Pause Data Display" : "Resume Data Display"}
              </p>
            </TooltipContent>
          </Tooltip>
        </TooltipProvider>
      )}

      {/* Record button with tooltip */}
      {isConnected && (
        <TooltipProvider>
          <Tooltip>
            <TooltipTrigger asChild>
              <Button
                onClick={handleRecord}
                disabled={isRecordButtonDisabled || !isDisplay}
              >
                {isRecordingRef.current ? (
                  <CircleStop />
                ) : (
                  <Circle fill="red" />
                )}
              </Button>
            </TooltipTrigger>
            <TooltipContent>
              <p>
                {!isRecordingRef.current
                  ? "Start Recording"
                  : "Stop Recording"}
              </p>
            </TooltipContent>
          </Tooltip>
        </TooltipProvider>
      )}

      {/* Save/Delete data buttons with tooltip */}
      {isConnected && (
        <TooltipProvider>
          <div className="flex">
            {hasData && datasets.length === 1 && (
              <Tooltip>
                <TooltipTrigger asChild>
                  <Button
                    className="rounded-r-none"
                    onClick={saveData}
                    disabled={!hasData}
                  >
                    <Download size={16} className="mr-1" />
                  </Button>
                </TooltipTrigger>
                <TooltipContent>
                  <p>Save Data as CSV</p>
                </TooltipContent>
              </Tooltip>
            )}

            <Separator orientation="vertical" className="h-full" />

            <Tooltip>
              <TooltipTrigger asChild>
                <Button
                  className="rounded-r-none mr-1"
                  onClick={saveData}
                  disabled={!hasData}
                >
                  <Download size={16} />
                </Button>
              </TooltipTrigger>
              <TooltipContent>
                <p>Save Data as Zip</p>
              </TooltipContent>
            </Tooltip>

            <Tooltip>
              <TooltipTrigger asChild>
                <Button
                  className="rounded-l-none"
                  onClick={deleteDataFromIndexedDB}
                  disabled={!hasData}
                >
                  <Trash2 size={20} />
                </Button>
              </TooltipTrigger>
              <TooltipContent>
                <p>Delete All Data</p>
              </TooltipContent>
            </Tooltip>
          </div>
        </TooltipProvider>
      )}

      {/* Canvas control buttons with tooltip */}
      {isConnected && (
        <TooltipProvider>
          <Tooltip>
            <div className="flex items-center mx-0 px-0">
              {/* Decrease Canvas Button */}
              <Tooltip>
                <TooltipTrigger asChild>
                  <Button
                    className="rounded-r-none"
                    onClick={decreaseCanvas}
                    disabled={canvasCount === 1 || !isDisplay || recData}
                  >
                    <Minus size={16} />
                  </Button>
                </TooltipTrigger>
                <TooltipContent>
                  <p>
                    {canvasCount === 1
                      ? "At Least One Canvas Required"
                      : "Decrease Channel"}
                  </p>
                </TooltipContent>
              </Tooltip>

              <Separator orientation="vertical" className="h-full" />

              {/* Toggle All Channels Button */}
              <Tooltip>
                <TooltipTrigger asChild>
                  <Button
                    className="flex items-center justify-center px-3 py-2 m-1 rounded-none select-none"
                    onClick={toggleShowAllChannels}
                    disabled={!isDisplay || recData}
                  >
                    CH
                  </Button>
                </TooltipTrigger>
                <TooltipContent>
                  <p>
                    {showAllChannels
                      ? "Hide All Channels"
                      : "Show All Channels"}
                  </p>
                </TooltipContent>
              </Tooltip>

              <Separator orientation="vertical" className="h-full" />

              {/* Increase Canvas Button */}
              <Tooltip>
                <TooltipTrigger asChild>
                  <Button
                    className="rounded-l-none"
                    onClick={increaseCanvas}
                    disabled={canvasCount >= 6 || !isDisplay || recData}
                  >
                    <Plus size={16} />
                  </Button>
                </TooltipTrigger>
                <TooltipContent>
                  <p>
                    {canvasCount >= 6
                      ? "Maximum Channels Reached"
                      : "Increase Channel"}
                  </p>
                </TooltipContent>
              </Tooltip>
            </div>
          </Tooltip>
        </TooltipProvider>
      )}
    </div>
  </footer>


  //   <div className="flex items-center justify-center w-full h-4 mt-5 px-4 z-50">
  //   {/* Left-aligned section */}
  //   <div className="absolute left-4 flex items-center space-x-1">
  //     {isRecordingRef.current && (
  //       <div className="flex items-center space-x-1 w-min ml-2">
  //         <div className="font-medium p-2 w-16 inline-flex items-center justify-center whitespace-nowrap rounded-md text-sm ring-offset-background transition-colors bg-primary text-destructive hover:bg-primary/90">
  //           {formatTime(elapsedTime)}
  //         </div>
  //         <Separator orientation="vertical" className="bg-primary h-9 ml-2" />
  //         <div>
  //           <Popover
  //             open={isEndTimePopoverOpen}
  //             onOpenChange={setIsEndTimePopoverOpen}
  //           >
  //             <PopoverTrigger asChild>
  //               <Button
  //                 className="text-lg w-16 h-9 font-medium p-2"
  //                 variant="destructive"
  //               >
  //                 {endTimeRef.current === null ? (
  //                   <Infinity className="h-5 w-5 text-primary" />
  //                 ) : (
  //                   <div className="text-sm text-primary font-medium">
  //                     {formatTime(endTimeRef.current)}
  //                   </div>
  //                 )}
  //               </Button>
  //             </PopoverTrigger>
  //             <PopoverContent className="w-64 p-4 mx-4">
  //               <div className="flex flex-col space-y-4">
  //                 <div className="text-sm font-medium">
  //                   Set End Time (minutes)
  //                 </div>
  //                 <div className="grid grid-cols-4 gap-2">
  //                   {[1, 10, 20, 30].map((time) => (
  //                     <Button
  //                       key={time}
  //                       variant="outline"
  //                       size="sm"
  //                       onClick={() => handleTimeSelection(time)}
  //                     >
  //                       {time}
  //                     </Button>
  //                   ))}
  //                 </div>
  //                 <div className="flex space-x-2 items-center">
  //                   <Input
  //                     type="text"
  //                     inputMode="numeric"
  //                     pattern="[0-9]*"
  //                     placeholder="Custom"
  //                     value={customTime}
  //                     onBlur={handleCustomTimeSet}
  //                     onKeyDown={(e) =>
  //                       e.key === "Enter" && handleCustomTimeSet()
  //                     }
  //                     onChange={handleCustomTimeChange}
  //                     className="w-20"
  //                   />
  //                   <Button
  //                     variant="outline"
  //                     size="sm"
  //                     onClick={() => handleTimeSelection(null)}
  //                   >
  //                     <Infinity className="h-4 w-4" />
  //                   </Button>
  //                 </div>
  //               </div>
  //             </PopoverContent>
  //           </Popover>
  //         </div>
  //       </div>
  //     )}
  //   </div>

  //   {/* Center-aligned buttons */}
  //   <div className="flex gap-3 items-center justify-center">
  //     {/* Connection button with tooltip */}
  //     <TooltipProvider>
  //       <Tooltip>
  //         <TooltipTrigger asChild>
  //           <Button className="bg-primary gap-2" onClick={handleClick}>
  //             {isConnected ? (
  //               <>
  //                 Disconnect
  //                 <CircleX size={17} />
  //               </>
  //             ) : (
  //               <>
  //                 Connect
  //                 <Cable size={17} />
  //               </>
  //             )}
  //           </Button>
  //         </TooltipTrigger>
  //         <TooltipContent>
  //           <p>{isConnected ? "Disconnect Device" : "Connect Device"}</p>
  //         </TooltipContent>
  //       </Tooltip>
  //     </TooltipProvider>
  //     {/* Autoscale/Bit selection */}
  //     {isConnected && (
  //       <TooltipProvider>
  //         <Tooltip>
  //           <div className="flex items-center mx-0 px-0">
  //             {/* Decrease Canvas Button */}
  //             <Tooltip>
  //               <TooltipTrigger asChild>
  //                 <Button
  //                   className="rounded-r-none"
  //                   onClick={decreaseZoom}
  //                   disabled={Zoom === 1 || !isDisplay}
  //                 >
  //                   <ZoomOut size={16} />
  //                 </Button>
  //               </TooltipTrigger>
  //               <TooltipContent>
  //                 <p>{Zoom === 1 ? "We can't shrinkage" : "Decrease Zoom"}</p>
  //               </TooltipContent>
  //             </Tooltip>

  //             <Separator orientation="vertical" className="h-full" />

  //             {/* Toggle All Channels Button */}
  //             <Tooltip>
  //               <TooltipTrigger asChild>
  //                 <Button
  //                   className="flex items-center justify-center px-3 py-2 m-1 rounded-none select-none"
  //                   onClick={toggleZoom}
  //                   disabled={!isDisplay}
  //                 >
  //                   {Zoom}x
  //                 </Button>
  //               </TooltipTrigger>
  //               <TooltipContent>
  //                 <p>{FullZoom ? "Remove Full Zoom" : "Full Zoom"}</p>
  //               </TooltipContent>
  //             </Tooltip>

  //             <Separator orientation="vertical" className="h-full" />

  //             {/* Increase Canvas Button */}
  //             <Tooltip>
  //               <TooltipTrigger asChild>
  //                 <Button
  //                   className="rounded-l-none"
  //                   onClick={increaseZoom}
  //                   disabled={Zoom === 10 || !isDisplay}
                    
  //                 >
  //                   <ZoomIn size={16} />
  //                 </Button>
  //               </TooltipTrigger>
  //               <TooltipContent>
  //                 <p>
  //                   {Zoom >= 10 ? "Maximum Zoom Reached" : "Increase Zoom"}
  //                 </p>
  //               </TooltipContent>
  //             </Tooltip>
  //           </div>
  //         </Tooltip>
  //       </TooltipProvider>
  //     )}

  //     {/* Display (Play/Pause) button with tooltip */}
  //     {isConnected && (
  //       <TooltipProvider>
  //         <Tooltip>
  //           <TooltipTrigger asChild>
  //             <Button onClick={togglePause}>
  //               {isDisplay ? (
  //                 <Pause className="h-5 w-5" />
  //               ) : (
  //                 <Play className="h-5 w-5" />
  //               )}
  //             </Button>
  //           </TooltipTrigger>
  //           <TooltipContent>
  //             <p>
  //               {isDisplay ? "Pause Data Display" : "Resume Data Display"}
  //             </p>
  //           </TooltipContent>
  //         </Tooltip>
  //       </TooltipProvider>
  //     )}

  //     {/* Record button with tooltip */}
  //     {isConnected && (
  //       <TooltipProvider>
  //         <Tooltip>
  //           <TooltipTrigger asChild>
  //             <Button
  //               onClick={handleRecord}
  //               disabled={isRecordButtonDisabled || !isDisplay}
  //             >
  //               {isRecordingRef.current ? (
  //                 <CircleStop />
  //               ) : (
  //                 <Circle fill="red" />
  //               )}
  //             </Button>
  //           </TooltipTrigger>
  //           <TooltipContent>
  //             <p>
  //               {!isRecordingRef.current
  //                 ? "Start Recording"
  //                 : "Stop Recording"}
  //             </p>
  //           </TooltipContent>
  //         </Tooltip>
  //       </TooltipProvider>
  //     )}

  //     {/* Save/Delete data buttons with tooltip */}
  //     {isConnected && (
  //       <TooltipProvider>
  //         <div className="flex">
  //           {hasData && datasets.length === 1 && (
  //             <Tooltip>
  //               <TooltipTrigger asChild>
  //                 <Button
  //                   className="rounded-r-none"
  //                   onClick={saveData}
  //                   disabled={!hasData}
  //                 >
  //                   <Download size={16} className="mr-1" />
  //                 </Button>
  //               </TooltipTrigger>
  //               <TooltipContent>
  //                 <p>Save Data as CSV</p>
  //               </TooltipContent>
  //             </Tooltip>
  //           )}

  //           <Separator orientation="vertical" className="h-full" />

  //           <Tooltip>
  //             <TooltipTrigger asChild>
  //               <Button
  //                 className="rounded-r-none mr-1"
  //                 onClick={saveData}
  //                 disabled={!hasData}
  //               >
  //                 <Download size={16} />
  //               </Button>
  //             </TooltipTrigger>
  //             <TooltipContent>
  //               <p>Save Data as Zip</p>
  //             </TooltipContent>
  //           </Tooltip>

  //           <Tooltip>
  //             <TooltipTrigger asChild>
  //               <Button
  //                 className="rounded-l-none"
  //                 onClick={deleteDataFromIndexedDB}
  //                 disabled={!hasData}
  //               >
  //                 <Trash2 size={20} />
  //               </Button>
  //             </TooltipTrigger>
  //             <TooltipContent>
  //               <p>Delete All Data</p>
  //             </TooltipContent>
  //           </Tooltip>
  //         </div>
  //       </TooltipProvider>
  //     )}

  //     {/* Canvas control buttons with tooltip */}
  //     {isConnected && (
  //       <TooltipProvider>
  //         <Tooltip>
  //           <div className="flex items-center mx-0 px-0">
  //             {/* Decrease Canvas Button */}
  //             <Tooltip>
  //               <TooltipTrigger asChild>
  //                 <Button
  //                   className="rounded-r-none"
  //                   onClick={decreaseCanvas}
  //                   disabled={canvasCount === 1 || !isDisplay || recData}
  //                 >
  //                   <Minus size={16} />
  //                 </Button>
  //               </TooltipTrigger>
  //               <TooltipContent>
  //                 <p>
  //                   {canvasCount === 1
  //                     ? "At Least One Canvas Required"
  //                     : "Decrease Channel"}
  //                 </p>
  //               </TooltipContent>
  //             </Tooltip>

  //             <Separator orientation="vertical" className="h-full" />

  //             {/* Toggle All Channels Button */}
  //             <Tooltip>
  //               <TooltipTrigger asChild>
  //                 <Button
  //                   className="flex items-center justify-center px-3 py-2 m-1 rounded-none select-none"
  //                   onClick={toggleShowAllChannels}
  //                   disabled={!isDisplay || recData}
  //                 >
  //                   CH
  //                 </Button>
  //               </TooltipTrigger>
  //               <TooltipContent>
  //                 <p>
  //                   {showAllChannels
  //                     ? "Hide All Channels"
  //                     : "Show All Channels"}
  //                 </p>
  //               </TooltipContent>
  //             </Tooltip>

  //             <Separator orientation="vertical" className="h-full" />

  //             {/* Increase Canvas Button */}
  //             <Tooltip>
  //               <TooltipTrigger asChild>
  //                 <Button
  //                   className="rounded-l-none"
  //                   onClick={increaseCanvas}
  //                   disabled={canvasCount >= 6 || !isDisplay || recData}
  //                 >
  //                   <Plus size={16} />
  //                 </Button>
  //               </TooltipTrigger>
  //               <TooltipContent>
  //                 <p>
  //                   {canvasCount >= 6
  //                     ? "Maximum Channels Reached"
  //                     : "Increase Channel"}
  //                 </p>
  //               </TooltipContent>
  //             </Tooltip>
  //           </div>
  //         </Tooltip>
  //       </TooltipProvider>
  //     )}
  //   </div>
  // </div>
  );
};

export default Connection;<|MERGE_RESOLUTION|>--- conflicted
+++ resolved
@@ -736,14 +736,9 @@
   };
 // bg-gray-100 text-white p-2 flex-none flex items-center justify-center
   return (
-<<<<<<< HEAD
-    <footer className="flex flex-col gap-2 sm:flex-row w-full shrink-0 items-center justify-center px-4 md:px-16">
-   <div className="absolute left-4 flex items-center space-x-1">
-=======
     <div className="flex-none items-center justify-center  ">
     {/* Left-aligned section */}
     <div className="absolute left-4 flex items-center space-x-1">
->>>>>>> d11550cc
       {isRecordingRef.current && (
         <div className="flex items-center space-x-1 w-min ml-2">
           <div className="font-medium p-2 w-16 inline-flex items-center justify-center whitespace-nowrap rounded-md text-sm ring-offset-background transition-colors bg-primary text-destructive hover:bg-primary/90">
@@ -815,8 +810,9 @@
         </div>
       )}
     </div>
-     {/* Center-aligned buttons */}
-     <div className="flex gap-3 items-center justify-center m-2">
+
+    {/* Center-aligned buttons */}
+    <div className="flex gap-3 items-center justify-center">
       {/* Connection button with tooltip */}
       <TooltipProvider>
         <Tooltip>
@@ -1082,352 +1078,7 @@
         </TooltipProvider>
       )}
     </div>
-  </footer>
-
-
-  //   <div className="flex items-center justify-center w-full h-4 mt-5 px-4 z-50">
-  //   {/* Left-aligned section */}
-  //   <div className="absolute left-4 flex items-center space-x-1">
-  //     {isRecordingRef.current && (
-  //       <div className="flex items-center space-x-1 w-min ml-2">
-  //         <div className="font-medium p-2 w-16 inline-flex items-center justify-center whitespace-nowrap rounded-md text-sm ring-offset-background transition-colors bg-primary text-destructive hover:bg-primary/90">
-  //           {formatTime(elapsedTime)}
-  //         </div>
-  //         <Separator orientation="vertical" className="bg-primary h-9 ml-2" />
-  //         <div>
-  //           <Popover
-  //             open={isEndTimePopoverOpen}
-  //             onOpenChange={setIsEndTimePopoverOpen}
-  //           >
-  //             <PopoverTrigger asChild>
-  //               <Button
-  //                 className="text-lg w-16 h-9 font-medium p-2"
-  //                 variant="destructive"
-  //               >
-  //                 {endTimeRef.current === null ? (
-  //                   <Infinity className="h-5 w-5 text-primary" />
-  //                 ) : (
-  //                   <div className="text-sm text-primary font-medium">
-  //                     {formatTime(endTimeRef.current)}
-  //                   </div>
-  //                 )}
-  //               </Button>
-  //             </PopoverTrigger>
-  //             <PopoverContent className="w-64 p-4 mx-4">
-  //               <div className="flex flex-col space-y-4">
-  //                 <div className="text-sm font-medium">
-  //                   Set End Time (minutes)
-  //                 </div>
-  //                 <div className="grid grid-cols-4 gap-2">
-  //                   {[1, 10, 20, 30].map((time) => (
-  //                     <Button
-  //                       key={time}
-  //                       variant="outline"
-  //                       size="sm"
-  //                       onClick={() => handleTimeSelection(time)}
-  //                     >
-  //                       {time}
-  //                     </Button>
-  //                   ))}
-  //                 </div>
-  //                 <div className="flex space-x-2 items-center">
-  //                   <Input
-  //                     type="text"
-  //                     inputMode="numeric"
-  //                     pattern="[0-9]*"
-  //                     placeholder="Custom"
-  //                     value={customTime}
-  //                     onBlur={handleCustomTimeSet}
-  //                     onKeyDown={(e) =>
-  //                       e.key === "Enter" && handleCustomTimeSet()
-  //                     }
-  //                     onChange={handleCustomTimeChange}
-  //                     className="w-20"
-  //                   />
-  //                   <Button
-  //                     variant="outline"
-  //                     size="sm"
-  //                     onClick={() => handleTimeSelection(null)}
-  //                   >
-  //                     <Infinity className="h-4 w-4" />
-  //                   </Button>
-  //                 </div>
-  //               </div>
-  //             </PopoverContent>
-  //           </Popover>
-  //         </div>
-  //       </div>
-  //     )}
-  //   </div>
-
-  //   {/* Center-aligned buttons */}
-  //   <div className="flex gap-3 items-center justify-center">
-  //     {/* Connection button with tooltip */}
-  //     <TooltipProvider>
-  //       <Tooltip>
-  //         <TooltipTrigger asChild>
-  //           <Button className="bg-primary gap-2" onClick={handleClick}>
-  //             {isConnected ? (
-  //               <>
-  //                 Disconnect
-  //                 <CircleX size={17} />
-  //               </>
-  //             ) : (
-  //               <>
-  //                 Connect
-  //                 <Cable size={17} />
-  //               </>
-  //             )}
-  //           </Button>
-  //         </TooltipTrigger>
-  //         <TooltipContent>
-  //           <p>{isConnected ? "Disconnect Device" : "Connect Device"}</p>
-  //         </TooltipContent>
-  //       </Tooltip>
-  //     </TooltipProvider>
-  //     {/* Autoscale/Bit selection */}
-  //     {isConnected && (
-  //       <TooltipProvider>
-  //         <Tooltip>
-  //           <div className="flex items-center mx-0 px-0">
-  //             {/* Decrease Canvas Button */}
-  //             <Tooltip>
-  //               <TooltipTrigger asChild>
-  //                 <Button
-  //                   className="rounded-r-none"
-  //                   onClick={decreaseZoom}
-  //                   disabled={Zoom === 1 || !isDisplay}
-  //                 >
-  //                   <ZoomOut size={16} />
-  //                 </Button>
-  //               </TooltipTrigger>
-  //               <TooltipContent>
-  //                 <p>{Zoom === 1 ? "We can't shrinkage" : "Decrease Zoom"}</p>
-  //               </TooltipContent>
-  //             </Tooltip>
-
-  //             <Separator orientation="vertical" className="h-full" />
-
-  //             {/* Toggle All Channels Button */}
-  //             <Tooltip>
-  //               <TooltipTrigger asChild>
-  //                 <Button
-  //                   className="flex items-center justify-center px-3 py-2 m-1 rounded-none select-none"
-  //                   onClick={toggleZoom}
-  //                   disabled={!isDisplay}
-  //                 >
-  //                   {Zoom}x
-  //                 </Button>
-  //               </TooltipTrigger>
-  //               <TooltipContent>
-  //                 <p>{FullZoom ? "Remove Full Zoom" : "Full Zoom"}</p>
-  //               </TooltipContent>
-  //             </Tooltip>
-
-  //             <Separator orientation="vertical" className="h-full" />
-
-  //             {/* Increase Canvas Button */}
-  //             <Tooltip>
-  //               <TooltipTrigger asChild>
-  //                 <Button
-  //                   className="rounded-l-none"
-  //                   onClick={increaseZoom}
-  //                   disabled={Zoom === 10 || !isDisplay}
-                    
-  //                 >
-  //                   <ZoomIn size={16} />
-  //                 </Button>
-  //               </TooltipTrigger>
-  //               <TooltipContent>
-  //                 <p>
-  //                   {Zoom >= 10 ? "Maximum Zoom Reached" : "Increase Zoom"}
-  //                 </p>
-  //               </TooltipContent>
-  //             </Tooltip>
-  //           </div>
-  //         </Tooltip>
-  //       </TooltipProvider>
-  //     )}
-
-  //     {/* Display (Play/Pause) button with tooltip */}
-  //     {isConnected && (
-  //       <TooltipProvider>
-  //         <Tooltip>
-  //           <TooltipTrigger asChild>
-  //             <Button onClick={togglePause}>
-  //               {isDisplay ? (
-  //                 <Pause className="h-5 w-5" />
-  //               ) : (
-  //                 <Play className="h-5 w-5" />
-  //               )}
-  //             </Button>
-  //           </TooltipTrigger>
-  //           <TooltipContent>
-  //             <p>
-  //               {isDisplay ? "Pause Data Display" : "Resume Data Display"}
-  //             </p>
-  //           </TooltipContent>
-  //         </Tooltip>
-  //       </TooltipProvider>
-  //     )}
-
-  //     {/* Record button with tooltip */}
-  //     {isConnected && (
-  //       <TooltipProvider>
-  //         <Tooltip>
-  //           <TooltipTrigger asChild>
-  //             <Button
-  //               onClick={handleRecord}
-  //               disabled={isRecordButtonDisabled || !isDisplay}
-  //             >
-  //               {isRecordingRef.current ? (
-  //                 <CircleStop />
-  //               ) : (
-  //                 <Circle fill="red" />
-  //               )}
-  //             </Button>
-  //           </TooltipTrigger>
-  //           <TooltipContent>
-  //             <p>
-  //               {!isRecordingRef.current
-  //                 ? "Start Recording"
-  //                 : "Stop Recording"}
-  //             </p>
-  //           </TooltipContent>
-  //         </Tooltip>
-  //       </TooltipProvider>
-  //     )}
-
-  //     {/* Save/Delete data buttons with tooltip */}
-  //     {isConnected && (
-  //       <TooltipProvider>
-  //         <div className="flex">
-  //           {hasData && datasets.length === 1 && (
-  //             <Tooltip>
-  //               <TooltipTrigger asChild>
-  //                 <Button
-  //                   className="rounded-r-none"
-  //                   onClick={saveData}
-  //                   disabled={!hasData}
-  //                 >
-  //                   <Download size={16} className="mr-1" />
-  //                 </Button>
-  //               </TooltipTrigger>
-  //               <TooltipContent>
-  //                 <p>Save Data as CSV</p>
-  //               </TooltipContent>
-  //             </Tooltip>
-  //           )}
-
-  //           <Separator orientation="vertical" className="h-full" />
-
-  //           <Tooltip>
-  //             <TooltipTrigger asChild>
-  //               <Button
-  //                 className="rounded-r-none mr-1"
-  //                 onClick={saveData}
-  //                 disabled={!hasData}
-  //               >
-  //                 <Download size={16} />
-  //               </Button>
-  //             </TooltipTrigger>
-  //             <TooltipContent>
-  //               <p>Save Data as Zip</p>
-  //             </TooltipContent>
-  //           </Tooltip>
-
-  //           <Tooltip>
-  //             <TooltipTrigger asChild>
-  //               <Button
-  //                 className="rounded-l-none"
-  //                 onClick={deleteDataFromIndexedDB}
-  //                 disabled={!hasData}
-  //               >
-  //                 <Trash2 size={20} />
-  //               </Button>
-  //             </TooltipTrigger>
-  //             <TooltipContent>
-  //               <p>Delete All Data</p>
-  //             </TooltipContent>
-  //           </Tooltip>
-  //         </div>
-  //       </TooltipProvider>
-  //     )}
-
-  //     {/* Canvas control buttons with tooltip */}
-  //     {isConnected && (
-  //       <TooltipProvider>
-  //         <Tooltip>
-  //           <div className="flex items-center mx-0 px-0">
-  //             {/* Decrease Canvas Button */}
-  //             <Tooltip>
-  //               <TooltipTrigger asChild>
-  //                 <Button
-  //                   className="rounded-r-none"
-  //                   onClick={decreaseCanvas}
-  //                   disabled={canvasCount === 1 || !isDisplay || recData}
-  //                 >
-  //                   <Minus size={16} />
-  //                 </Button>
-  //               </TooltipTrigger>
-  //               <TooltipContent>
-  //                 <p>
-  //                   {canvasCount === 1
-  //                     ? "At Least One Canvas Required"
-  //                     : "Decrease Channel"}
-  //                 </p>
-  //               </TooltipContent>
-  //             </Tooltip>
-
-  //             <Separator orientation="vertical" className="h-full" />
-
-  //             {/* Toggle All Channels Button */}
-  //             <Tooltip>
-  //               <TooltipTrigger asChild>
-  //                 <Button
-  //                   className="flex items-center justify-center px-3 py-2 m-1 rounded-none select-none"
-  //                   onClick={toggleShowAllChannels}
-  //                   disabled={!isDisplay || recData}
-  //                 >
-  //                   CH
-  //                 </Button>
-  //               </TooltipTrigger>
-  //               <TooltipContent>
-  //                 <p>
-  //                   {showAllChannels
-  //                     ? "Hide All Channels"
-  //                     : "Show All Channels"}
-  //                 </p>
-  //               </TooltipContent>
-  //             </Tooltip>
-
-  //             <Separator orientation="vertical" className="h-full" />
-
-  //             {/* Increase Canvas Button */}
-  //             <Tooltip>
-  //               <TooltipTrigger asChild>
-  //                 <Button
-  //                   className="rounded-l-none"
-  //                   onClick={increaseCanvas}
-  //                   disabled={canvasCount >= 6 || !isDisplay || recData}
-  //                 >
-  //                   <Plus size={16} />
-  //                 </Button>
-  //               </TooltipTrigger>
-  //               <TooltipContent>
-  //                 <p>
-  //                   {canvasCount >= 6
-  //                     ? "Maximum Channels Reached"
-  //                     : "Increase Channel"}
-  //                 </p>
-  //               </TooltipContent>
-  //             </Tooltip>
-  //           </div>
-  //         </Tooltip>
-  //       </TooltipProvider>
-  //     )}
-  //   </div>
-  // </div>
+  </div>
   );
 };
 
