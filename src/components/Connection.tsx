--- conflicted
+++ resolved
@@ -2,12 +2,8 @@
 import React, { useState, useRef, useCallback, useEffect } from "react";
 import { Button } from "./ui/button";
 import { Input } from "./ui/input";
-<<<<<<< HEAD
 import { EXGFilter, Notch } from './filters';
-=======
 import JSZip from 'jszip';
->>>>>>> 4effee78
-
 import {
   Cable,
   Circle,
@@ -17,14 +13,12 @@
   Trash2,
   Download,
   FileArchive,
-  FileDown,
   Pause,
   Play,
   Plus,
   Minus,
   ZoomIn, // For magnify/zoom in functionality
   ZoomOut, // For zoom out functionality
-<<<<<<< HEAD
   CircleOff,
   ReplaceAll,
   Heart,
@@ -33,8 +27,6 @@
   BicepsFlexed,
   ArrowRightToLine,
   ArrowLeftToLine,
-=======
->>>>>>> 4effee78
 } from "lucide-react";
 import { BoardsList } from "./boards";
 import { toast } from "sonner";
@@ -55,7 +47,7 @@
 
 interface ConnectionProps {
   onPauseChange: (pause: boolean) => void; // Callback to pass pause state to parent
-  datasctream: (data: number[]) => void;
+  datastream: (data: number[]) => void;
   Connection: (isConnected: boolean) => void;
   selectedBits: BitSelection;
   setSelectedBits: React.Dispatch<React.SetStateAction<BitSelection>>;
@@ -69,13 +61,13 @@
   currentSnapshot: number;
   Zoom: number;
   snapShotRef: React.RefObject<boolean[]>;
-  
 }
 
 const Connection: React.FC<ConnectionProps> = ({
   onPauseChange,
-  datasctream,
+  datastream,
   Connection,
+  selectedBits,
   setSelectedBits,
   isDisplay,
   setIsDisplay,
@@ -92,23 +84,20 @@
   const isRecordingRef = useRef<boolean>(false); // Ref to track if the device is recording
   const [isEndTimePopoverOpen, setIsEndTimePopoverOpen] = useState(false);
   const [detectedBits, setDetectedBits] = useState<BitSelection | null>(null); // State to store the detected bits
-<<<<<<< HEAD
   const detectedBitsRef = React.useRef<BitSelection>("ten");
   const [isRecordButtonDisabled, setIsRecordButtonDisabled] = useState(false); // New state variable
-  const [datasets, setDatasets] = useState<string[][][]>([]); // State to store the recorded datasets
-  const [hasData, setHasData] = useState(false);
-=======
   const [datasets, setDatasets] = useState<any[]>([]);
   const currentFilenameRef = useRef<string>("");
->>>>>>> 4effee78
+  const [hasData, setHasData] = useState(false);
   const [recData, setrecData] = useState(false);
   const [recordingElapsedTime, setRecordingElapsedTime] = useState<number>(0); // State to store the recording duration
+  const [elapsedTime, setElapsedTime] = useState<number>(0); // State to store the recording duration
   const recordingStartTime = useRef<number>(0);
-  // const [recordingStartTime, setRecordingStartTime] = useState<number>(0);
   const [customTime, setCustomTime] = useState<string>(""); // State to store the custom stop time input
   const endTimeRef = useRef<number | null>(null); // Ref to store the end time of the recording
+  const [popoverVisible, setPopoverVisible] = useState(false);
   const portRef = useRef<SerialPort | null>(null); // Ref to store the serial port
-  const [popoverVisible, setPopoverVisible] = useState(false);
+  const indexedDBRef = useRef<IDBDatabase | null>(null);
   const [ifBits, setifBits] = useState<BitSelection>("auto");
   const [showAllChannels, setShowAllChannels] = useState(false);
   const [FullZoom, setFullZoom] = useState(false);
@@ -119,12 +108,8 @@
   const writerRef = useRef<WritableStreamDefaultWriter<Uint8Array> | null>(
     null
   );
-<<<<<<< HEAD
   const buffer: number[] = []; // Buffer to store incoming data
   const [isFilterPopoverOpen, setIsFilterPopoverOpen] = useState(false);
-=======
-  const serialBuffer: number[] = []; // Serial buffer to store incoming data
-
   const NUM_BUFFERS = 4;
   const MAX_BUFFER_SIZE = 500;
   const recordingBuffers = Array(NUM_BUFFERS)
@@ -133,8 +118,6 @@
     const fillingindex = useRef<number>(0); // Initialize useRef with 0
 
   let activeBufferIndex = 0;
->>>>>>> 4effee78
-
   const togglePause = () => {
     const newPauseState = !isDisplay;
     setIsDisplay(newPauseState);
@@ -146,7 +129,6 @@
   const increaseCanvas = () => {
     if (canvasCount < 6) {
       setCanvasCount(canvasCount + 1); // Increase canvas count up to 6
-      canvasnumbersRef.current = canvasCount;
     }
   };
 
@@ -180,21 +162,17 @@
   const decreaseCanvas = () => {
     if (canvasCount > 1) {
       setCanvasCount(canvasCount - 1); // Decrease canvas count but not below 1
-      canvasnumbersRef.current = canvasCount;
     }
   };
   const toggleShowAllChannels = () => {
     if (canvasCount === 6) {
       setCanvasCount(1); // If canvasCount is 6, reduce it to 1
       setShowAllChannels(false);
-      canvasnumbersRef.current = canvasCount;
     } else {
       setCanvasCount(6); // Otherwise, show all 6 canvases
       setShowAllChannels(true);
-      canvasnumbersRef.current = canvasCount;
-    }
-  };
-
+    }
+  };
 
   const increaseZoom = () => {
     if (Zoom < 10) {
@@ -217,6 +195,7 @@
     }
   };
 
+ 
   useEffect(() => {
     console.log("Canvas count updated:", canvasCount);
     canvasnumbersRef.current = canvasCount; // Sync the ref with the state
@@ -239,7 +218,7 @@
       }
     }
   };
- 
+
   const handleCustomTimeChange = (e: React.ChangeEvent<HTMLInputElement>) => {
     // Function to handle the custom time input change
     const value = e.target.value.replace(/[^0-9]/g, "");
@@ -271,12 +250,8 @@
       if (board) {
         setifBits(board.bits as BitSelection);
         setSelectedBits(board.bits as BitSelection);
-<<<<<<< HEAD
         detectedBitsRef.current = board.bits as BitSelection;
         return (<>{board.name} <br /> Product ID: {info.usbProductId}</>); // Return the board name and product ID
-=======
-        return `${board.name} | Product ID: ${info.usbProductId}`; // Return the board name and product ID
->>>>>>> 4effee78
       }
 
       setDetectedBits(null);
@@ -390,6 +365,7 @@
       } else {
         console.error("Writable stream not available");
       }
+
       readData();
       await navigator.wakeLock.request("screen");
 
@@ -450,7 +426,6 @@
       Connection(false);
     }
   };
-<<<<<<< HEAD
   const appliedFiltersRef = React.useRef<{ [key: number]: number }>({});
   const appliedEXGFiltersRef = React.useRef<{ [key: number]: number }>({});
   const [, forceUpdate] = React.useReducer((x) => x + 1, 0);
@@ -512,9 +487,6 @@
     });
     forceUpdate(); // Trigger re-render
   };
-=======
- 
->>>>>>> 4effee78
 
   // Function to read data from a connected device and process it
   const readData = async (): Promise<void> => {
@@ -525,7 +497,6 @@
     const SYNC_BYTE2 = 0x7c; // Second synchronization byte
     const END_BYTE = 0x01; // End byte to signify the end of a packet
     let previousCounter: number | null = null; // Variable to store the previous counter value for loss detection
-<<<<<<< HEAD
     const notchFilters = Array.from({ length: 6 }, () => new Notch());
     const EXGFilters = Array.from({ length: 6 }, () => new EXGFilter());
     notchFilters.forEach((filter) => {
@@ -534,9 +505,6 @@
     EXGFilters.forEach((filter) => {
       filter.setSample(detectedBitsRef.current); // Set the sample value for all instances
     });
-=======
-
->>>>>>> 4effee78
     try {
       // Loop while the device is connectedconsole.log(`Filters removed from all channels: ${channels.join(", ")}`);
       while (isConnectedRef.current) {
@@ -548,39 +516,38 @@
         }
         if (streamData) {
           const { value } = streamData; // Destructure the stream data to get its value
-          serialBuffer.push(...value); // Add the incoming data to the serial buffer
+          buffer.push(...value); // Add the incoming data to the buffer
         }
 
         // Process packets while the buffer contains at least one full packet
-        while (serialBuffer.length >= PACKET_LENGTH) {
-          // Find the index of the synchronization bytes in the serial buffer
-          const syncIndex = serialBuffer.findIndex(
+        while (buffer.length >= PACKET_LENGTH) {
+          // Find the index of the synchronization bytes in the buffer
+          const syncIndex = buffer.findIndex(
             (byte, index) =>
-              byte === SYNC_BYTE1 && serialBuffer[index + 1] === SYNC_BYTE2
+              byte === SYNC_BYTE1 && buffer[index + 1] === SYNC_BYTE2
           );
 
           if (syncIndex === -1) {
             // If no sync bytes are found, clear the buffer and continue
-            serialBuffer.length = 0; // Clear the buffer
+            buffer.length = 0; // Clear the buffer
             continue;
           }
 
-          if (syncIndex + PACKET_LENGTH <= serialBuffer.length) {
+          if (syncIndex + PACKET_LENGTH <= buffer.length) {
             // Check if a full packet is available in the buffer
             const endByteIndex = syncIndex + PACKET_LENGTH - 1; // Calculate the index of the end byte
 
             if (
-              serialBuffer[syncIndex] === SYNC_BYTE1 &&
-              serialBuffer[syncIndex + 1] === SYNC_BYTE2 &&
-              serialBuffer[endByteIndex] === END_BYTE
+              buffer[syncIndex] === SYNC_BYTE1 &&
+              buffer[syncIndex + 1] === SYNC_BYTE2 &&
+              buffer[endByteIndex] === END_BYTE
             ) {
               // Validate the packet by checking the sync and end bytes
-              const packet = serialBuffer.slice(syncIndex, syncIndex + PACKET_LENGTH); // Extract the packet from the buffer
+              const packet = buffer.slice(syncIndex, syncIndex + PACKET_LENGTH); // Extract the packet from the buffer
               const channelData: number[] = []; // Array to store the extracted channel data
               const counter = packet[2]; // Extract the counter value from the packet
               channelData.push(counter); // Add the counter to the channel data
               for (let channel = 0; channel < NUM_CHANNELS; channel++) {
-<<<<<<< HEAD
                 const highByte = packet[channel * 2 + HEADER_LENGTH];
                 const lowByte = packet[channel * 2 + HEADER_LENGTH + 1];
                 const value = (highByte << 8) | lowByte;
@@ -595,18 +562,10 @@
                   )
                 );
 
-=======
-                // Loop through each channel in the packet
-                const highByte = packet[channel * 2 + HEADER_LENGTH]; // Extract the high byte for the channel
-                const lowByte = packet[channel * 2 + HEADER_LENGTH + 1]; // Extract the low byte for the channel
-                const value = (highByte << 8) | lowByte; // Combine high and low bytes to get the channel value
-                channelData.push(value); // Convert the value to string and store it in the array
->>>>>>> 4effee78
               }
 
-              datasctream(channelData);
-
-              
+              datastream(channelData); // Pass the channel data to the LineData function for further processing
+
               if (isRecordingRef.current) {
                 const channeldatavalues = channelData
                 .slice(0, canvasnumbersRef.current + 1)
@@ -645,9 +604,9 @@
                 }
               }
               previousCounter = counter; // Update the previous counter with the current counter
-              serialBuffer.splice(0, endByteIndex + 1); // Remove the processed packet from the buffer
+              buffer.splice(0, endByteIndex + 1); // Remove the processed packet from the buffer
             } else {
-              serialBuffer.splice(0, syncIndex + 1); // If packet is incomplete, remove bytes up to the sync byte
+              buffer.splice(0, syncIndex + 1); // If packet is incomplete, remove bytes up to the sync byte
             }
           } else {
             break; // If a full packet is not available, exit the loop and wait for more data
@@ -660,6 +619,7 @@
       await disconnectDevice(); // Ensure the device is disconnected when finished
     }
   };
+
 
   const convertToCSV = (data: any[], canvasCount: number): string => {
     if (data.length === 0) return "";
@@ -893,35 +853,6 @@
     });
   };
 
-  // Function to fetch data by filename from IndexedDB
-  // const getDataByFilename = async (filename: string): Promise<any> => {
-  //   try {
-  //     // Open IndexedDB
-  //     const db = await openIndexedDB();
-  //     const tx = db.transaction("ChordsRecordings", "readonly");
-  //     const store = tx.objectStore("ChordsRecordings");
-
-  //     // Retrieve data by filename
-  //     const data = await new Promise((resolve, reject) => {
-  //       const request = store.get(filename); // Get record by filename
-  //       request.onsuccess = () => resolve(request.result);
-  //       request.onerror = () => reject("Failed to fetch data.");
-  //     });
-
-  //     if (!data) {
-  //       console.error(`No data found for filename: ${filename}`);
-  //       return null;
-  //     }
-
-  //     console.log(`Data retrieved successfully for filename: ${filename}`);
-  //     return data;
-  //   } catch (error) {
-  //     console.error("Error fetching data by filename:", error);
-  //     return null;
-  //   }
-  // };
-
-
   // Function to delete files by filename
   const deleteFilesByFilename = async (filename: string) => {
     try {
@@ -1175,11 +1106,14 @@
   };
 
 
-  return (
+
+ 
+
+   return (
     <div className="flex-none items-center justify-center pb-4 bg-g">
       {/* Left-aligned section */}
       <div className="absolute left-4 flex items-center mx-0 px-0 space-x-1">
-        {isRecordingRef.current && (
+      {isRecordingRef.current && (
           <div className="flex items-center space-x-1 w-min ml-2">
             <button className="flex items-center justify-center px-3 py-2   select-none min-w-20 bg-primary text-destructive whitespace-nowrap rounded-xl"
             >
@@ -1277,7 +1211,7 @@
             </TooltipContent>
           </Tooltip>
         </TooltipProvider>
-        {/* Zoom  */}
+        {/* Autoscale/Bit selection */}
         {isConnected && (
           <TooltipProvider>
             <Tooltip>
@@ -1410,55 +1344,79 @@
         {/* Save/Delete data buttons with tooltip */}
         {isConnected && (
           <TooltipProvider>
-<<<<<<< HEAD
-            <div className="flex gap-0.5">
-              {hasData && datasets.length === 1 && (
-                <Tooltip>
-                  <TooltipTrigger asChild>
-                    <Button
-                      className="rounded-xl rounded-r-none"
-                      onClick={saveData}
-                      disabled={!hasData}
-                    >
-                      <Download size={16} className="" />
-                    </Button>
-                  </TooltipTrigger>
-                  <TooltipContent>
-                    <p>Save Data as CSV</p>
-                  </TooltipContent>
-                </Tooltip>
-              )}
-
-
-              <Tooltip>
-                <TooltipTrigger asChild>
-                  <Button
-                    className="rounded-xl rounded-r-none mr-1"
-                    onClick={saveData}
-                    disabled={!hasData}
-                  >
-                    <Download size={16} />
+            <div className="flex">
+              <Popover>
+                <PopoverTrigger asChild>
+                  <Button className="rounded-xl p-4">
+                    <FileArchive size={16} />
                   </Button>
-                </TooltipTrigger>
-                <TooltipContent>
-                  <p>Save Recording</p>
-                </TooltipContent>
-              </Tooltip>
-
-              <Tooltip>
-                <TooltipTrigger asChild>
-                  <Button
-                    className="rounded-xl rounded-l-none"
-                    onClick={deleteDataFromIndexedDB}
-                    disabled={!hasData}
-                  >
-                    <Trash2 size={20} />
-                  </Button>
-                </TooltipTrigger>
-                <TooltipContent>
-                  <p>Delete Recording</p>
-                </TooltipContent>
-              </Tooltip>
+                </PopoverTrigger>
+                <PopoverContent className="p-4 bg-white shadow-lg rounded-xl w-full">
+                  <div className="space-y-4">
+                    {/* List each file with download and delete actions */}
+                    {datasets.length > 0 ? (
+                      datasets.map((dataset) => (
+                        <div key={dataset.filename} className="flex justify-between items-center">
+                          {/* Display the filename directly */}
+                          <span className="font-medium mr-4 text-black">
+                            {dataset.filename}
+                          </span>
+
+                          <div className="flex space-x-2">
+                            {/* Save file by filename */}
+                            <Button
+                              onClick={() => saveDataByFilename(dataset.filename)}
+                              className="rounded-xl px-4"
+                            >
+                              <Download size={16} />
+                            </Button>
+
+                            {/* Delete file by filename */}
+                            <Button
+                              onClick={() => {
+                                deleteFilesByFilename(dataset.filename)
+                                  .then(() => {
+                                    setDatasets((prevDatasets) =>
+                                      prevDatasets.filter((d) => d.filename !== dataset.filename)
+                                    );
+                                    toast.success("File deleted successfully");
+                                  })
+                                  .catch(() => {
+                                    toast.error("Failed to delete file");
+                                  });
+                              }}
+                              className="rounded-xl px-4"
+                            >
+                              <Trash2 size={16} />
+                            </Button>
+                          </div>
+                        </div>
+                      ))
+                    ) : (
+                      <p className="text-black ">No datasets available</p>
+                    )}
+
+
+                    {/* Download all as ZIP and delete all options */}
+                    {datasets.length > 0 && (
+                      <div className="flex justify-between mt-4">
+                        <Button
+                          onClick={saveAllDataAsZip}
+                          className="rounded-xl p-2 w-full mr-2"
+                        >
+                          Download All as Zip
+                        </Button>
+                        <Button
+                          onClick={deleteAllDataFromIndexedDB}
+                          className="rounded-xl p-2 w-full"
+                        >
+                          Delete All
+                        </Button>
+                      </div>
+                    )}
+                  </div>
+                </PopoverContent>
+              </Popover>
             </div>
           </TooltipProvider>
         )}
@@ -1699,83 +1657,6 @@
               </div>
             </PopoverContent>
           </Popover>
-=======
-            <div className="flex">
-              <Popover>
-                <PopoverTrigger asChild>
-                  <Button className="rounded-xl p-4">
-                    <FileArchive size={16} />
-                  </Button>
-                </PopoverTrigger>
-                <PopoverContent className="p-4 bg-white shadow-lg rounded-xl w-full">
-                  <div className="space-y-4">
-                    {/* List each file with download and delete actions */}
-                    {datasets.length > 0 ? (
-                      datasets.map((dataset) => (
-                        <div key={dataset.filename} className="flex justify-between items-center">
-                          {/* Display the filename directly */}
-                          <span className="font-medium mr-4 text-black">
-                            {dataset.filename}
-                          </span>
-
-                          <div className="flex space-x-2">
-                            {/* Save file by filename */}
-                            <Button
-                              onClick={() => saveDataByFilename(dataset.filename)}
-                              className="rounded-xl px-4"
-                            >
-                              <Download size={16} />
-                            </Button>
-
-                            {/* Delete file by filename */}
-                            <Button
-                              onClick={() => {
-                                deleteFilesByFilename(dataset.filename)
-                                  .then(() => {
-                                    setDatasets((prevDatasets) =>
-                                      prevDatasets.filter((d) => d.filename !== dataset.filename)
-                                    );
-                                    toast.success("File deleted successfully");
-                                  })
-                                  .catch(() => {
-                                    toast.error("Failed to delete file");
-                                  });
-                              }}
-                              className="rounded-xl px-4"
-                            >
-                              <Trash2 size={16} />
-                            </Button>
-                          </div>
-                        </div>
-                      ))
-                    ) : (
-                      <p className="text-black ">No datasets available</p>
-                    )}
-
-
-                    {/* Download all as ZIP and delete all options */}
-                    {datasets.length > 0 && (
-                      <div className="flex justify-between mt-4">
-                        <Button
-                          onClick={saveAllDataAsZip}
-                          className="rounded-xl p-2 w-full mr-2"
-                        >
-                          Download All as Zip
-                        </Button>
-                        <Button
-                          onClick={deleteAllDataFromIndexedDB}
-                          className="rounded-xl p-2 w-full"
-                        >
-                          Delete All
-                        </Button>
-                      </div>
-                    )}
-                  </div>
-                </PopoverContent>
-              </Popover>
-            </div>
-          </TooltipProvider>
->>>>>>> 4effee78
         )}
 
         {/* Canvas control buttons with tooltip */}
