--- conflicted
+++ resolved
@@ -60,8 +60,8 @@
   settimeBase: React.Dispatch<React.SetStateAction<number>>;
   SetZoom: React.Dispatch<React.SetStateAction<number>>;
   SetcurrentSnapshot: React.Dispatch<React.SetStateAction<number>>;
-  currentsamplingRate:number;
-  setcurrentsamplingRate :React.Dispatch<React.SetStateAction<number>>;
+  currentsamplingRate: number;
+  setcurrentsamplingRate: React.Dispatch<React.SetStateAction<number>>;
   currentSnapshot: number;
   Zoom: number;
   snapShotRef: React.RefObject<boolean[]>;
@@ -345,50 +345,50 @@
     setCustomTime("");
   };
 
- const formatPortInfo = useCallback(
-  (info: SerialPortInfo, deviceName: string) => {
-    if (!info || !info.usbVendorId) {
-      return { formattedInfo: "Port with no info", bits: null, channel: null };
-    }
-
-    // Check if the device name exists in the BoardsList
-    const board = BoardsList.find(
-      (b) => b.name.toLowerCase() === deviceName.toLowerCase() // Match Device Name
-    );
-
-    if (board) {
-      // Set the bits based on the matched board
-      setifBits(board.bits as BitSelection);
-      setSelectedBits(board.bits as BitSelection);
-      detectedBitsRef.current = board.bits as BitSelection;
-
-      // Safely parse the channel or set a default value
-      const channel = board.channel ? parseInt(board.channel, 10) : 0;
-      maxCanvasCountRef.current = channel;
-
-      // Set the sampling rate
-      if (board.sampling_rate) {
-        setcurrentsamplingRate(parseInt(board.sampling_rate, 10)); // Assuming sampling_rate is a number
+  const formatPortInfo = useCallback(
+    (info: SerialPortInfo, deviceName: string) => {
+      if (!info || !info.usbVendorId) {
+        return { formattedInfo: "Port with no info", bits: null, channel: null };
       }
 
-      return {
-        formattedInfo: (
-          <>
-            {board.name} <br /> Product ID: {info.usbProductId}
-          </>
-        ),
-        bits: board.bits,
-        channel: board.channel,
-      };
-    }
-
-    // If device not found in the list
-    setDetectedBits(null);
-    return { formattedInfo: `${deviceName}`, bits: null, channel: null };
-  },
-  []
-);
-  
+      // Check if the device name exists in the BoardsList
+      const board = BoardsList.find(
+        (b) => b.name.toLowerCase() === deviceName.toLowerCase() // Match Device Name
+      );
+
+      if (board) {
+        // Set the bits based on the matched board
+        setifBits(board.bits as BitSelection);
+        setSelectedBits(board.bits as BitSelection);
+        detectedBitsRef.current = board.bits as BitSelection;
+
+        // Safely parse the channel or set a default value
+        const channel = board.channel ? parseInt(board.channel, 10) : 0;
+        maxCanvasCountRef.current = channel;
+
+        // Set the sampling rate
+        if (board.sampling_rate) {
+          setcurrentsamplingRate(parseInt(board.sampling_rate, 10)); // Assuming sampling_rate is a number
+        }
+
+        return {
+          formattedInfo: (
+            <>
+              {board.name} <br /> Product ID: {info.usbProductId}
+            </>
+          ),
+          bits: board.bits,
+          channel: board.channel,
+        };
+      }
+
+      // If device not found in the list
+      setDetectedBits(null);
+      return { formattedInfo: `${deviceName}`, bits: null, channel: null };
+    },
+    []
+  );
+
   const handleClick = () => {
     // Function to handle toggle for connect/disconnect button
     if (isConnected) {
@@ -433,7 +433,7 @@
         const usbVendorId = newPortInfo.usbVendorId ?? 0;
         const usbProductId = newPortInfo.usbProductId ?? 0;
 
-        if (usbProductId === 29987|| usbProductId === 67) {
+        if (usbProductId === 29987 || usbProductId === 67) {
           baudRate = 115200;
         }
 
@@ -452,7 +452,7 @@
         const portInfo = port.getInfo();
         const usbProductId = portInfo.usbProductId ?? 0;
 
-        if (usbProductId === 29987|| usbProductId === 67) {
+        if (usbProductId === 29987 || usbProductId === 67) {
           baudRate = 115200;
         }
 
@@ -506,13 +506,13 @@
 
       Connection(true);
       setIsConnected(true);
-      
+
       onPauseChange(true);
       setIsDisplay(true);
       setCanvasCount(1);
       isConnectedRef.current = true;
       portRef.current = port;
-      
+
 
       const data = await getFileCountFromIndexedDB();
       setDatasets(data); // Update datasets with the latest data
@@ -525,7 +525,6 @@
       toast.error("Failed to connect to device.");
     }
   };
-
 
   const getFileCountFromIndexedDB = async (): Promise<any[]> => {
     if (!workerRef.current) {
@@ -604,7 +603,7 @@
       Connection(false);
     }
   };
-  
+
 
   const appliedFiltersRef = React.useRef<{ [key: number]: number }>({});
   const appliedEXGFiltersRef = React.useRef<{ [key: number]: number }>({});
@@ -1443,7 +1442,6 @@
             </PopoverContent>
           </Popover>
         )}
-
         {isConnected && (
           <Popover>
             <PopoverTrigger asChild>
@@ -1457,60 +1455,52 @@
                 <div className="space-y-8">
 
                   {/* Channel Selection */}
-                  <div className="flex items-start justify-center w-full">
-                    {/* Checkboxes */}
-                    <div className="grid grid-cols-8 gap-4">
-                      {Array.from({ length: 16 }, (_, index) => {
-                        const isActive = index < canvasCount; // Check if this channel is active
-                        const isFaded = index >= maxCanvasCountRef.current; // Determine faded state
-
-                        return (
-                          <Tooltip key={index}>
-                            <TooltipTrigger asChild>
-                              <div className="flex flex-row items-center">
-                                {/* Checkbox */}
-                                <input
-                                  type="checkbox"
-                                  id={`channel-${index + 1}`}
-                                  className={`rounded-full w-3 h-3 cursor-pointer transition-transform duration-150 
+                  <div className="flex items-center justify-center bg-gray-100">
+                    {/* Curved Container */}
+                    <div className="relative rounded-xl bg-gray-300 w-full py-2">
+                      {/* Background overlay */}
+                      <div className="absolute inset-0 rounded-xl bg-gray-100 opacity-50 pointer-events-none"></div>
+
+                      {/* Buttons */}
+                      <div id="button-container" className="relative space-y-4">
+                        {Array.from({ length: 2 }).map((_, row) => (
+                          <div key={row} className="grid grid-cols-8 gap-4">
+                            {Array.from({ length: 8 }).map((_, col) => {
+                              const index = row * 8 + col; // Calculate button index
+                              const isActive = index < canvasCount; // Check active state
+                              const isFaded = index >= maxCanvasCountRef.current; // Check faded state
+
+                              return (
+                                <button
+                                  key={index}
+                                  onClick={() => !isFaded && selectChannel(index + 1)}
+                                  disabled={!isDisplay || isRecordButtonDisabled || isFaded}
+                                  className={`
+                  w-15 h-10 rounded-lg text-sm font-medium 
                   ${isFaded
-                                      ? 'bg-gray-100 text-gray-100 cursor-not-allowed'
+                                      ? 'bg-gray-100 text-gray-400 cursor-not-allowed'
                                       : isActive
-                                        ? 'bg-black text-white border-2 border-black scale-110 shadow-md'
-                                        : 'bg-gray-100 text-white hover:bg-black hover:scale-105'
-                                    }`}
-                                  onChange={() => !isFaded && selectChannel(index + 1)}
-                                  disabled={!isDisplay || isRecordButtonDisabled || isFaded}
-                                  checked={isActive}
-                                />
-                                {/* Label */}
-                                <label
-                                  htmlFor={`channel-${index + 1}`}
-                                  className={`m-1 text-sm font-medium ${isFaded ? 'text-gray-400' : 'text-gray-700'
-                                    }`}
+                                        ? 'bg-gray-500 text-white'
+                                        : 'bg-gray-300 text-gray-700 hover:bg-gray-400 hover:text-white'
+                                    }
+                `}
                                 >
-                                  CH {index + 1}
-                                </label>
-
-                              </div>
-                            </TooltipTrigger>
-                            <TooltipContent>
-                              <p>{`Select Channel ${index + 1}`}</p>
-                            </TooltipContent>
-                          </Tooltip>
-                        );
-                      })}
+                                  {`CH${index + 1}`}
+                                </button>
+                              );
+                            })}
+                          </div>
+                        ))}
+                      </div>
                     </div>
                   </div>
-
 
                   {/* Zoom Controls */}
                   <div className="relative flex flex-col items-start w-full">
                     {/* Label */}
-                    <p className="absolute top-[-1.5rem] left-0 text-base font-semibold text-[0.7rem] text-gray-500">
+                    <p className="absolute top-[-1.5rem] left-0 text-base font-semibold text-[0.6rem] text-gray-500">
                       <span className="font-bold text-gray-700">ZOOM LEVEL:</span> {Zoom} X
                     </p>
-<<<<<<< HEAD
 
                     {/* Slider with min and max values */}
                     <div className="relative w-[40rem] flex items-center rounded-xl bg-gray-100 py-3">
@@ -1534,7 +1524,7 @@
       input[type="range"] {
         background: linear-gradient(
           to
-right,rgb(13, 42, 138) ${(Zoom - 1) * 11.11}%,
+right,rgb(79, 80, 82) ${(Zoom - 1) * 11.11}%,
 rgb(161, 159, 159) ${(Zoom - 1) * 11.11}%
         );
       }
@@ -1544,7 +1534,7 @@
         appearance: none;
         width: 15px;
         height: 15px;
-        background-color: rgb(11, 48, 127);
+        background-color: rgb(73, 74, 75);
         border-radius: 50%;
       }
     `}</style>
@@ -1554,8 +1544,8 @@
                   {/* Value Selection */}
                   <div className="relative w-full flex flex-col items-start mt-4">
                     {/* Label */}
-                    <p className="absolute top-[-1.5rem] left-0 text-[0.7rem] font-semibold text-gray-500">
-                    <span className="font-bold text-gray-700">TIME BASE:</span> {currentValue} SECONDS
+                    <p className="absolute top-[-1.5rem] left-0 text-[0.6rem] font-semibold text-gray-500">
+                      <span className="font-bold text-gray-700">TIME BASE:</span> {timeBase} SECONDS
                     </p>
 
                     {/* Slider with curved container and faded colors */}
@@ -1568,11 +1558,11 @@
                         type="range"
                         min="1"
                         max="10"
-                        value={currentValue}
-                        onChange={(e) => setCurrentValue(Number(e.target.value))}
+                        value={timeBase}
+                        onChange={(e) => settimeBase(Number(e.target.value))}
                         style={{
-                          background: `linear-gradient(to right,rgb(13, 42, 138) ${((currentValue - 1) / 9) * 100
-                            }%, rgb(161, 159, 159) ${((currentValue - 1) / 9) * 11}%)`,
+                          background: `linear-gradient(to right,rgb(76, 76, 78) ${((timeBase - 1) / 9) * 100
+                            }%, rgb(161, 159, 159) ${((timeBase - 1) / 9) * 11}%)`,
                         }}
                         className="flex-1 h-[0.2rem] rounded-full appearance-none focus:outline-none focus:ring-0"
                       />
@@ -1587,7 +1577,7 @@
         appearance: none;
         width: 15px;
         height: 15px;
-        background-color: rgb(11, 48, 127); /* Custom color */
+        background-color: rgb(76, 76, 79); /* Custom color */
         border-radius: 50%;
         cursor: pointer;
       }
@@ -1599,83 +1589,6 @@
               </TooltipProvider>
             </PopoverContent>
           </Popover>
-=======
-                  </TooltipContent>
-                </Tooltip>
-
-                <Separator orientation="vertical" className="h-full" />
-
-                {/* Increase Canvas Button */}
-                <Tooltip>
-                  <TooltipTrigger asChild>
-                    <Button
-                      className="rounded-xl rounded-l-none"
-                      onClick={increaseCanvas}
-                      disabled={canvasCount >=  maxCanvasCountRef.current || !isDisplay || isRecordButtonDisabled}
-                    >
-                      <Plus size={16} />
-                    </Button>
-                  </TooltipTrigger>
-                  <TooltipContent>
-                    <p>
-                      {canvasCount >= maxCanvasCountRef.current
-                        ? "Maximum Channels Reached"
-                        : "Increase Channel"}
-                    </p>
-                  </TooltipContent>
-                </Tooltip>
-              </div>
-            </Tooltip>
-          </TooltipProvider>
-        )}
-        {isConnected && (
-          <TooltipProvider>
-            <Tooltip>
-              <div className="flex items-center mx-0 px-0">
-                {/* Decrease Current Value */}
-                <Tooltip>
-                  <TooltipTrigger asChild>
-                    <Button
-                      className="rounded-xl rounded-r-none"
-                      onClick={decreaseValue}
-                      disabled={timeBase == 1}
-                    >
-                      <Minus size={16} />
-                    </Button>
-                  </TooltipTrigger>
-                </Tooltip>
-
-                <Separator orientation="vertical" className="h-full" />
-
-                {/* Toggle All Channels Button */}
-                <Tooltip>
-                  <TooltipTrigger asChild>
-                    <Button
-                      className="flex items-center justify-center px-3 py-2 rounded-none select-none"
-                    >
-                      {timeBase} Sec
-                    </Button>
-                  </TooltipTrigger>
-                </Tooltip>
-
-                <Separator orientation="vertical" className="h-full" />
-
-                {/* Increase Canvas Button */}
-                <Tooltip>
-                  <TooltipTrigger asChild>
-                    <Button
-                      className="rounded-xl rounded-l-none"
-                      onClick={increaseValue}
-                      disabled={timeBase >= 10}
-                    >
-                      <Plus size={16} />
-                    </Button>
-                  </TooltipTrigger>
-                </Tooltip>
-              </div>
-            </Tooltip>
-          </TooltipProvider>
->>>>>>> c648a319
         )}
 
       </div>
