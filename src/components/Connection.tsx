--- conflicted
+++ resolved
@@ -864,59 +864,25 @@
           </TooltipProvider>
         )}
         {isConnected && (
-          <TooltipProvider>
-            <Tooltip>
-              <TooltipTrigger asChild>
-                <Button
-                  className="bg-primary gap-2"
-                  onClick={() => setIsGridView(!isGridView)}
-                >
-                  {isGridView ? <List size={20} /> : <Grid size={20} />}
-                </Button>
-              </TooltipTrigger>
-              <TooltipContent>
-                <p>{isGridView ? "Grid" : "List"}</p>
-              </TooltipContent>
-            </Tooltip>
-          </TooltipProvider>
-        )}
-        {isConnected && (
           <div className="flex items-center">
             <Button>
               <ToggleGroup type="single">
-<<<<<<< HEAD
+                <ToggleGroupItem
+                  value="c"
+                  className="button-minus mr-0"
+                  onClick={decreaseCanvas}
+                >
+                  -
+                </ToggleGroupItem>
+                <ToggleGroupItem value="b" className="button-ch mr-0">
+                  Ch
+                </ToggleGroupItem>
                 <ToggleGroupItem
                   value="a"
                   className="button-plus mr-0"
                   onClick={increaseCanvas}
                 >
                   +
-=======
-              <ToggleGroupItem
-                  value="c"
-                  className="button-minus mr-0"
-                  onClick={decreaseCanvas}
-                >
-                  -
->>>>>>> 0263fe3b
-                </ToggleGroupItem>
-                <ToggleGroupItem value="b" className="button-ch mr-0">
-                  Ch
-                </ToggleGroupItem>
-                <ToggleGroupItem
-<<<<<<< HEAD
-                  value="c"
-                  className="button-minus mr-0"
-                  onClick={decreaseCanvas}
-                >
-                  -
-=======
-                  value="a"
-                  className="button-plus mr-0"
-                  onClick={increaseCanvas}
-                >
-                  +
->>>>>>> 0263fe3b
                 </ToggleGroupItem>
               </ToggleGroup>
             </Button>
