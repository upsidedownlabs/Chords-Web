--- conflicted
+++ resolved
@@ -1302,62 +1302,6 @@
             <div className="flex gap-3 items-center justify-center">
                 {/* Connection button with tooltip */}
                 <TooltipProvider>
-<<<<<<< HEAD
-                    <Tooltip>
-                        <TooltipTrigger asChild>
-                            <Popover open={open} onOpenChange={setOpen}>
-                                <PopoverTrigger asChild>
-                                    <Button
-                                        className="flex items-center gap-1 py-2 px-4 rounded-xl font-semibold"
-                                        onClick={() => (isDeviceConnected ? disconnectDevice() : connectToDevice())}
-                                        disabled={isLoading}
-                                    >
-                                        {isLoading ? (
-                                            <>
-                                                <Loader size={17} className="animate-spin" />
-                                                Connecting...
-                                            </>
-                                        ) : isDeviceConnected ? (
-                                            <>
-                                                Disconnect
-                                                <CircleX size={17} />
-                                            </>
-                                        ) : (
-                                            <>
-                                                Chords Visualizer
-                                                <Cable size={17} />
-                                            </>
-                                        )}
-                                    </Button>
-                                </PopoverTrigger>
-                                {!isDeviceConnected && (
-                                    <Button
-                                        className="py-2 px-4 rounded-xl font-semibold"
-                                        onClick={() => {
-                                            localStorage.setItem("autoConnectSerial", "true"); // Auto-connect flag
-                                            router.push("/serial-plotter");
-                                        }}
-                                    >
-                                        Serial Wizard
-                                    </Button>
-                                )}
-                                  {!isDeviceConnected && (
-                                    <Button
-                                        className="py-2 px-4 rounded-xl font-semibold"
-                                        onClick={() => (isDeviceConnected ? disconnectDevice() : connectToDevicefft())}
-
-                                    >
-                                        FFT Visualizer
-                                    </Button>
-                                )}
-                            </Popover>
-                        </TooltipTrigger>
-                        <TooltipContent>
-                            <p>{isDeviceConnected ? "Disconnect Device" : "Connect Device"}</p>
-                        </TooltipContent>
-                    </Tooltip>
-                </TooltipProvider>
-=======
     <Tooltip>
         <TooltipTrigger asChild>
             <Popover open={open} onOpenChange={setOpen}>
@@ -1406,6 +1350,15 @@
                         </Button>
                     </div>
                 )}
+                                  {!isDeviceConnected && (
+                                    <Button
+                                        className="py-2 px-4 rounded-xl font-semibold"
+                                        onClick={() => (isDeviceConnected ? disconnectDevice() : connectToDevicefft())}
+
+                                    >
+                                        FFT Visualizer
+                                    </Button>
+                                )}
             </Popover>
         </TooltipTrigger>
         <TooltipContent>
@@ -1414,7 +1367,6 @@
     </Tooltip>
 </TooltipProvider>
 
->>>>>>> e9baeadc
 
 
                 {/* Display (Play/Pause) button with tooltip */}
