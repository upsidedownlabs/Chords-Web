--- conflicted
+++ resolved
@@ -5,222 +5,215 @@
 import { EXGFilter, Notch } from './filters';
 import { useTheme } from "next-themes";
 import {
-    Cable,
-    Circle,
-    CircleStop,
-    CircleX,
-    Infinity,
-    Trash2,
-    Download,
-    FileArchive,
-    Pause,
-    Play,
-    CircleOff,
-    ReplaceAll,
-    Heart,
-    Brain,
-    Eye,
-    BicepsFlexed,
-    ArrowRightToLine,
-    ArrowLeftToLine,
-    Settings,
-    Loader
+  Cable,
+  Circle,
+  CircleStop,
+  CircleX,
+  Infinity,
+  Trash2,
+  Download,
+  FileArchive,
+  Pause,
+  Play,
+  CircleOff,
+  ReplaceAll,
+  Heart,
+  Brain,
+  Eye,
+  BicepsFlexed,
+  ArrowRightToLine,
+  ArrowLeftToLine,
+  Settings,
+  Loader
 } from "lucide-react";
 import { BoardsList } from "./boards";
 import { toast } from "sonner";
 import { saveAs } from "file-saver";
 import {
-    Tooltip,
-    TooltipContent,
-    TooltipProvider,
-    TooltipTrigger,
+  Tooltip,
+  TooltipContent,
+  TooltipProvider,
+  TooltipTrigger,
 } from "./ui/tooltip";
 import { BitSelection } from "./DataPass";
 import { Separator } from "./ui/separator";
 import {
-    Popover,
-    PopoverContent,
-    PopoverTrigger,
+  Popover,
+  PopoverContent,
+  PopoverTrigger,
 } from "../components/ui/popover";
-import { customColors } from "./Colors";
 
 interface ConnectionProps {
-    onPauseChange: (pause: boolean) => void; // Callback to pass pause state to parent
-    datastream: (data: number[]) => void;
-    Connection: (isDeviceConnected: boolean) => void;
-    selectedBits?: BitSelection; // Add `?` if it's optional
-    setSelectedBits: React.Dispatch<React.SetStateAction<BitSelection>>;
-    isDisplay: boolean;
-    setIsDisplay: React.Dispatch<React.SetStateAction<boolean>>;
-    setCanvasCount: React.Dispatch<React.SetStateAction<number>>; // Specify type for setCanvasCount
-    canvasCount: number;
-    selectedChannels: number[]; // Array of selected channel indices
-    setSelectedChannels: React.Dispatch<React.SetStateAction<number[]>>; // State updater for selectedChannels
-    channelCount: number;
-    timeBase: number;
-    setTimeBase: React.Dispatch<React.SetStateAction<number>>;
-    SetZoom: React.Dispatch<React.SetStateAction<number>>;
-    SetCurrentSnapshot: React.Dispatch<React.SetStateAction<number>>;
-    currentSamplingRate: number;
-    setCurrentSamplingRate: React.Dispatch<React.SetStateAction<number>>;
-    currentSnapshot: number;
-    Zoom: number;
-    snapShotRef: React.RefObject<boolean[]>;
+  onPauseChange: (pause: boolean) => void; // Callback to pass pause state to parent
+  datastream: (data: number[]) => void;
+  Connection: (isDeviceConnected: boolean) => void;
+  selectedBits?: BitSelection; // Add `?` if it's optional
+  setSelectedBits: React.Dispatch<React.SetStateAction<BitSelection>>;
+  isDisplay: boolean;
+  setIsDisplay: React.Dispatch<React.SetStateAction<boolean>>;
+  setCanvasCount: React.Dispatch<React.SetStateAction<number>>; // Specify type for setCanvasCount
+  canvasCount: number;
+  selectedChannels: number[]; // Array of selected channel indices
+  setSelectedChannels: React.Dispatch<React.SetStateAction<number[]>>; // State updater for selectedChannels
+  channelCount: number;
+  timeBase: number;
+  setTimeBase: React.Dispatch<React.SetStateAction<number>>;
+  SetZoom: React.Dispatch<React.SetStateAction<number>>;
+  SetCurrentSnapshot: React.Dispatch<React.SetStateAction<number>>;
+  currentSamplingRate: number;
+  setCurrentSamplingRate: React.Dispatch<React.SetStateAction<number>>;
+  currentSnapshot: number;
+  Zoom: number;
+  snapShotRef: React.RefObject<boolean[]>;
 }
 
 const Connection: React.FC<ConnectionProps> = ({
-    onPauseChange,
-    datastream,
-    Connection,
-    setSelectedBits,
-    isDisplay,
-    setIsDisplay,
-    setCanvasCount,
-    canvasCount,
-    setSelectedChannels,
-    selectedChannels,
-    SetCurrentSnapshot,
-    currentSnapshot,
-    snapShotRef,
-    SetZoom,
-    Zoom,
-    timeBase,
-    setTimeBase,
-    currentSamplingRate,
-    setCurrentSamplingRate
+  onPauseChange,
+  datastream,
+  Connection,
+  setSelectedBits,
+  isDisplay,
+  setIsDisplay,
+  setCanvasCount,
+  canvasCount,
+  setSelectedChannels,
+  selectedChannels,
+  SetCurrentSnapshot,
+  currentSnapshot,
+  snapShotRef,
+  SetZoom,
+  Zoom,
+  timeBase,
+  setTimeBase,
+  currentSamplingRate,
+  setCurrentSamplingRate
 }) => {
 
-    // States and Refs for Connection & Recording
-    const [isDeviceConnected, setIsDeviceConnected] = useState<boolean>(false); // Track if the device is connected
-    const isDeviceConnectedRef = useRef<boolean>(false); // Ref to track if the device is connected
-    const isRecordingRef = useRef<boolean>(false); // Ref to track if the device is recording
-
-    // UI States for Popovers and Buttons
-    const [isEndTimePopoverOpen, setIsEndTimePopoverOpen] = useState(false);
-    const [isAllEnabledSelected, setIsAllEnabledSelected] = useState(false);
-    const [isSelectAllDisabled, setIsSelectAllDisabled] = useState(false);
-    const [isRecordButtonDisabled, setIsRecordButtonDisabled] = useState(false);
-    const [isFilterPopoverOpen, setIsFilterPopoverOpen] = useState(false);
-
-    // Data States
-    const [detectedBits, setDetectedBits] = useState<BitSelection | null>(null); // State to store the detected bits
-    const detectedBitsRef = React.useRef<BitSelection>(10);
-    const [datasets, setDatasets] = useState<any[]>([]);
-    const [recordingElapsedTime, setRecordingElapsedTime] = useState<number>(0); // State to store the recording duration
-    const [customTime, setCustomTime] = useState<string>(""); // State to store the custom stop time input
-    const [clickCount, setClickCount] = useState(0); // Track how many times the left arrow is clicked
-    const [popoverVisible, setPopoverVisible] = useState(false);
-    const [ifBits, setifBits] = useState<BitSelection>(10);
-
-    // UI Themes & Modes
-    const { theme } = useTheme(); // Current theme of the app
-    const isDarkMode = theme === "dark"; // Boolean to check if dark mode is enabled
-
-    // Time and End Time Tracking
-    const recordingStartTime = useRef<number>(0);
-    const endTimeRef = useRef<number | null>(null); // Ref to store the end time of the recording
-
-    // Serial Port States
-    const readerRef = useRef<
-        ReadableStreamDefaultReader<Uint8Array> | null | undefined
-    >(null); // Ref to store the reader for the serial port
-    const writerRef = useRef<WritableStreamDefaultWriter<Uint8Array> | null>(
-        null
-    );
-    const portRef = useRef<SerialPort | null>(null); // Ref to store the serial port
-
-    // Canvas Settings & Channels
-    const canvasnumbersRef = useRef<number>(1);
-    const maxCanvasCountRef = useRef<number>(1);
-    const channelNamesfil = Array.from({ length: maxCanvasCountRef.current }, (_, i) => `CH${i + 1}`);
-    const currentFilenameRef = useRef<string>("");
-    const initialSelectedChannel = useRef<any[]>([1]);
-
-    // Buffer Management
-    const buffer: number[] = []; // Buffer to store incoming data
-    const NUM_BUFFERS = 4;
-    const MAX_BUFFER_SIZE = 500;
-    const recordingBuffers = Array(NUM_BUFFERS)
-        .fill(null)
-        .map(() => [] as number[][]);
-    const fillingindex = useRef<number>(0); // Initialize useRef with 0
-
-    // Loading State
-    const [isLoading, setIsLoading] = useState(false); // Track loading state for asynchronous operations
-
-
-    let activeBufferIndex = 0;
-    const togglePause = () => {
-        const newPauseState = !isDisplay;
-        setIsDisplay(newPauseState);
-        onPauseChange(newPauseState); // Notify parent about the change
-        SetCurrentSnapshot(0);
-        setClickCount(0);
-
-    };
-
-    const enabledClicks = (snapShotRef.current?.filter(Boolean).length ?? 0) - 1;
-
-    // Enable/Disable left arrow button
-    const handlePrevSnapshot = () => {
-        if (clickCount < enabledClicks) {
-            setClickCount((prevCount) => prevCount + 1); // Use functional update
-        }
-
-        if (currentSnapshot < 4) {
-            SetCurrentSnapshot((prevSnapshot) => prevSnapshot + 1); // Use functional update
-        }
-    };
-
-    useEffect(() => {
-        const enabledChannels = Array.from({ length: maxCanvasCountRef.current }, (_, i) => i + 1);
-
-<<<<<<< HEAD
-        // Check localStorage for saved data
-        const savedPorts = JSON.parse(localStorage.getItem('savedDevices') || '[]');
-        const portInfo = portRef.current?.getInfo();
-=======
+  // States and Refs for Connection & Recording
+  const [isDeviceConnected, setIsDeviceConnected] = useState<boolean>(false); // Track if the device is connected
+  const isDeviceConnectedRef = useRef<boolean>(false); // Ref to track if the device is connected
+  const isRecordingRef = useRef<boolean>(false); // Ref to track if the device is recording
+
+  // UI States for Popovers and Buttons
+  const [isEndTimePopoverOpen, setIsEndTimePopoverOpen] = useState(false);
+  const [isAllEnabledSelected, setIsAllEnabledSelected] = useState(false);
+  const [isSelectAllDisabled, setIsSelectAllDisabled] = useState(false);
+  const [isRecordButtonDisabled, setIsRecordButtonDisabled] = useState(false);
+  const [isFilterPopoverOpen, setIsFilterPopoverOpen] = useState(false);
+
+  // Data States
+  const [detectedBits, setDetectedBits] = useState<BitSelection | null>(null); // State to store the detected bits
+  const detectedBitsRef = React.useRef<BitSelection>(10);
+  const [datasets, setDatasets] = useState<any[]>([]);
+  const [recordingElapsedTime, setRecordingElapsedTime] = useState<number>(0); // State to store the recording duration
+  const [customTime, setCustomTime] = useState<string>(""); // State to store the custom stop time input
+  const [clickCount, setClickCount] = useState(0); // Track how many times the left arrow is clicked
+  const [popoverVisible, setPopoverVisible] = useState(false);
+  const [ifBits, setifBits] = useState<BitSelection>(10);
+
+  // UI Themes & Modes
+  const { theme } = useTheme(); // Current theme of the app
+  const isDarkMode = theme === "dark"; // Boolean to check if dark mode is enabled
+
+  // Time and End Time Tracking
+  const recordingStartTime = useRef<number>(0);
+  const endTimeRef = useRef<number | null>(null); // Ref to store the end time of the recording
+
+  // Serial Port States
+  const readerRef = useRef<
+    ReadableStreamDefaultReader<Uint8Array> | null | undefined
+  >(null); // Ref to store the reader for the serial port
+  const writerRef = useRef<WritableStreamDefaultWriter<Uint8Array> | null>(
+    null
+  );
+  const portRef = useRef<SerialPort | null>(null); // Ref to store the serial port
+
+  // Canvas Settings & Channels
+  const canvasnumbersRef = useRef<number>(1);
+  const maxCanvasCountRef = useRef<number>(1);
+  const channelNamesfil = Array.from({ length: maxCanvasCountRef.current }, (_, i) => `CH${i + 1}`);
+  const currentFilenameRef = useRef<string>("");
+  const initialSelectedChannel = useRef<any[]>([1]);
+
+  // Buffer Management
+  const buffer: number[] = []; // Buffer to store incoming data
+  const NUM_BUFFERS = 4;
+  const MAX_BUFFER_SIZE = 500;
+  const recordingBuffers = Array(NUM_BUFFERS)
+    .fill(null)
+    .map(() => [] as number[][]);
+  const fillingindex = useRef<number>(0); // Initialize useRef with 0
+
+  // Loading State
+  const [isLoading, setIsLoading] = useState(false); // Track loading state for asynchronous operations
+
+
+  let activeBufferIndex = 0;
+  const togglePause = () => {
+    const newPauseState = !isDisplay;
+    setIsDisplay(newPauseState);
+    onPauseChange(newPauseState); // Notify parent about the change
+    SetCurrentSnapshot(0);
+    setClickCount(0);
+
+  };
+
+  const enabledClicks = (snapShotRef.current?.filter(Boolean).length ?? 0) - 1;
+
+  // Enable/Disable left arrow button
+  const handlePrevSnapshot = () => {
+    if (clickCount < enabledClicks) {
+      setClickCount((prevCount) => prevCount + 1); // Use functional update
+    }
+
+    if (currentSnapshot < 4) {
+      SetCurrentSnapshot((prevSnapshot) => prevSnapshot + 1); // Use functional update
+    }
+  };
+
+  useEffect(() => {
+    const enabledChannels = Array.from({ length: maxCanvasCountRef.current }, (_, i) => i + 1);
+
+    // Check localStorage for saved data
+    const savedPorts = JSON.parse(localStorage.getItem('savedDevices') || '[]');
+    const portInfo = portRef.current?.getInfo();
+
+    let initialSelectedChannels: number[] = [1]; // Default to channel 1 if no saved channels are found
+
+    if (portInfo) {
+      const { usbVendorId, usbProductId } = portInfo;
+      const deviceIndex = savedPorts.findIndex(
+        (saved: SavedDevice) =>
+          saved.usbVendorId === (usbVendorId ?? 0) &&
+          saved.usbProductId === (usbProductId ?? 0)
+      );
+
+      if (deviceIndex !== -1) {
+        const savedChannels = savedPorts[deviceIndex].selectedChannels;
+        initialSelectedChannel.current = savedChannels.length > 0 ? savedChannels : [1]; // Load saved channels or default to [1]
+      }
+    }
+
+    // Set initial selected channels
+    setSelectedChannels(initialSelectedChannels);
+
     // Update the "Select All" button state based on the loaded channels
     const allSelected = initialSelectedChannels.length == enabledChannels.length;
     const selectAllDisabled = initialSelectedChannels.length === enabledChannels.length - 1;
->>>>>>> b9e37dfb
-
-        let initialSelectedChannels: number[] = [1]; // Default to channel 1 if no saved channels are found
-
-        if (portInfo) {
-            const { usbVendorId, usbProductId } = portInfo;
-            const deviceIndex = savedPorts.findIndex(
-                (saved: SavedDevice) =>
-                    saved.usbVendorId === (usbVendorId ?? 0) &&
-                    saved.usbProductId === (usbProductId ?? 0)
-            );
-
-            if (deviceIndex !== -1) {
-                const savedChannels = savedPorts[deviceIndex].selectedChannels;
-                initialSelectedChannel.current = savedChannels.length > 0 ? savedChannels : [1]; // Load saved channels or default to [1]
-            }
-        }
-
-        // Set initial selected channels
-        setSelectedChannels(initialSelectedChannels);
-
-        // Update the "Select All" button state based on the loaded channels
-        const allSelected = initialSelectedChannels.length === enabledChannels.length;
-        const selectAllDisabled = initialSelectedChannels.length === enabledChannels.length - 1;
-
-        setIsAllEnabledSelected(allSelected);
-        setIsSelectAllDisabled(selectAllDisabled);
-    }, []); // Runs only on component mount
-
-    useEffect(() => {
-        // Only update state if the selectedChannels actually changed
-        if (selectedChannels !== initialSelectedChannel.current) {
-            setSelectedChannels(selectedChannels);
-        }
-    }, [selectedChannels]);
-
-   // UseEffect to track changes in selectedChannels and enabledChannels
-useEffect(() => {
+
+    setIsAllEnabledSelected(allSelected);
+    setIsSelectAllDisabled(selectAllDisabled);
+  }, []); // Runs only on component mount
+
+  useEffect(() => {
+    // Only update state if the selectedChannels actually changed
+    if (selectedChannels !== initialSelectedChannel.current) {
+      setSelectedChannels(selectedChannels);
+    }
+  }, [selectedChannels]);
+
+  // UseEffect to track changes in selectedChannels and enabledChannels
+  useEffect(() => {
     const enabledChannels = Array.from({ length: maxCanvasCountRef.current }, (_, i) => i + 1);
 
     // Disable "Select All" button if the difference is exactly 1
@@ -228,252 +221,313 @@
 
     // Update the "Select All" button state
     setIsAllEnabledSelected(selectedChannels.length === enabledChannels.length);
-}, [selectedChannels, maxCanvasCountRef.current]); // Trigger whenever selectedChannels or maxCanvasCountRef changes
-
-const handleSelectAllToggle = () => {
+  }, [selectedChannels, maxCanvasCountRef.current]); // Trigger whenever selectedChannels or maxCanvasCountRef changes
+
+  const handleSelectAllToggle = () => {
     const enabledChannels = Array.from({ length: maxCanvasCountRef.current }, (_, i) => i + 1);
     const remainingChannels = enabledChannels.filter(channel => !selectedChannels.includes(channel));
 
     if (!isAllEnabledSelected) {
-        if (remainingChannels.length === 1) {
-            // If only one remaining channel, select it
-            toggleChannel(remainingChannels[0]);
-        } else {
-            // Select all enabled channels
-            enabledChannels.forEach((channel) => {
-                if (!selectedChannels.includes(channel)) {
-                    toggleChannel(channel);
-                }
-            });
-        }
+      if (remainingChannels.length === 1) {
+        // If only one remaining channel, select it
+        toggleChannel(remainingChannels[0]);
+      } else {
+        // Select all enabled channels
+        enabledChannels.forEach((channel) => {
+          if (!selectedChannels.includes(channel)) {
+            toggleChannel(channel);
+          }
+        });
+      }
     } else {
-        // If "RESET" is clicked, reset to channel 1 or remove all selected channels
-        setSelectedChannels([1]);
+      // If "RESET" is clicked, reset to channel 1 or remove all selected channels
+      setSelectedChannels([1]);
     }
 
     // Toggle the state to indicate whether all channels are selected
     setIsAllEnabledSelected(prevState => !prevState); // Functional update for toggle
-};
-
-
-const toggleChannel = (channelIndex: number) => {
+  };
+
+
+  const toggleChannel = (channelIndex: number) => {
     setSelectedChannels((prevSelected) => {
-        // Toggle the selection of the channel
-        const updatedChannels = prevSelected.includes(channelIndex)
-            ? prevSelected.filter((ch) => ch !== channelIndex) // Remove channel
-            : [...prevSelected, channelIndex]; // Add channel
-
-        // Sort the updated channels before returning
-        const sortedChannels = updatedChannels.sort((a, b) => a - b);
-
-        // If no channel is selected after the toggle, set channel 1 as the default
-        if (sortedChannels.length === 0) {
-            sortedChannels.push(1); // Default to channel 1 if no channels are selected
+      // Toggle the selection of the channel
+      const updatedChannels = prevSelected.includes(channelIndex)
+        ? prevSelected.filter((ch) => ch !== channelIndex) // Remove channel
+        : [...prevSelected, channelIndex]; // Add channel
+
+      // Sort the updated channels before returning
+      const sortedChannels = updatedChannels.sort((a, b) => a - b);
+
+      // If no channel is selected after the toggle, set channel 1 as the default
+      if (sortedChannels.length === 0) {
+        sortedChannels.push(1); // Default to channel 1 if no channels are selected
+      }
+
+      // Update `selectedChannels` in localStorage for the connected device
+      const savedPorts = JSON.parse(localStorage.getItem('savedDevices') || '[]');
+      const portInfo = portRef.current?.getInfo();
+      if (portInfo) {
+        const { usbVendorId, usbProductId } = portInfo;
+        const deviceIndex = savedPorts.findIndex(
+          (saved: SavedDevice) =>
+            saved.usbVendorId === (usbVendorId ?? 0) &&
+            saved.usbProductId === (usbProductId ?? 0)
+        );
+        if (deviceIndex !== -1) {
+          savedPorts[deviceIndex].selectedChannels = sortedChannels;
+          localStorage.setItem('savedDevices', JSON.stringify(savedPorts));
         }
-
-        // Update `selectedChannels` in localStorage for the connected device
-        const savedPorts = JSON.parse(localStorage.getItem('savedDevices') || '[]');
-        const portInfo = portRef.current?.getInfo();
-        if (portInfo) {
-            const { usbVendorId, usbProductId } = portInfo;
-            const deviceIndex = savedPorts.findIndex(
-                (saved: SavedDevice) =>
-                    saved.usbVendorId === (usbVendorId ?? 0) &&
-                    saved.usbProductId === (usbProductId ?? 0)
-            );
-            if (deviceIndex !== -1) {
-                savedPorts[deviceIndex].selectedChannels = sortedChannels;
-                localStorage.setItem('savedDevices', JSON.stringify(savedPorts));
-            }
-        }
-
-        return sortedChannels;
+      }
+
+      return sortedChannels;
     });
-};
-
-// UseEffect to track when all channels are selected manually
-useEffect(() => {
+  };
+
+  // UseEffect to track when all channels are selected manually
+  useEffect(() => {
     const enabledChannels = Array.from({ length: maxCanvasCountRef.current }, (_, i) => i + 1);
 
     // Check if all enabled channels are selected to update the "Select All" state
     setIsAllEnabledSelected(selectedChannels.length === enabledChannels.length);
-}, [selectedChannels, maxCanvasCountRef.current]); // Trigger when selectedChannels or maxCanvasCountRef changes
-
-// Handle right arrow click (reset count and disable button if needed)
-const handleNextSnapshot = () => {
+  }, [selectedChannels, maxCanvasCountRef.current]); // Trigger when selectedChannels or maxCanvasCountRef changes
+
+  // Handle right arrow click (reset count and disable button if needed)
+  const handleNextSnapshot = () => {
     if (clickCount > 0) {
-        setClickCount((prevCount) => prevCount - 1); // Use functional update for more clarity
+      setClickCount((prevCount) => prevCount - 1); // Use functional update for more clarity
     }
     if (currentSnapshot > 0) {
-        SetCurrentSnapshot((prevSnapshot) => prevSnapshot - 1); // Use functional update for more clarity
-    }
-};
-
-// Added useEffect to sync canvasCount state with the canvasnumbersRef and re-render when isRecordingRef changes
-useEffect(() => {
+      SetCurrentSnapshot((prevSnapshot) => prevSnapshot - 1); // Use functional update for more clarity
+    }
+  };
+
+  // Added useEffect to sync canvasCount state with the canvasnumbersRef and re-render when isRecordingRef changes
+  useEffect(() => {
     canvasnumbersRef.current = canvasCount; // Sync the ref with the state
-}, [canvasCount, isRecordingRef]);
-
-
-    const handleTimeSelection = (minutes: number | null) => {
-        // Function to handle the time selection
-        if (minutes === null) {
-            endTimeRef.current = null;
-            toast.success("Recording set to no time limit");
-        } else {
-            // If the time is not null, set the end time
-            const newEndTimeSeconds = minutes * 60 * 1000;
-            if (newEndTimeSeconds <= recordingElapsedTime) {
-                // Check if the end time is greater than the current elapsed time
-                toast.error("End time must be greater than the current elapsed time");
-            } else {
-                endTimeRef.current = newEndTimeSeconds; // Set the end time
-                toast.success(`Recording end time set to ${minutes} minutes`);
-            }
+  }, [canvasCount, isRecordingRef]);
+
+
+  const handleTimeSelection = (minutes: number | null) => {
+    // Function to handle the time selection
+    if (minutes === null) {
+      endTimeRef.current = null;
+      toast.success("Recording set to no time limit");
+    } else {
+      // If the time is not null, set the end time
+      const newEndTimeSeconds = minutes * 60 * 1000;
+      if (newEndTimeSeconds <= recordingElapsedTime) {
+        // Check if the end time is greater than the current elapsed time
+        toast.error("End time must be greater than the current elapsed time");
+      } else {
+        endTimeRef.current = newEndTimeSeconds; // Set the end time
+        toast.success(`Recording end time set to ${minutes} minutes`);
+      }
+    }
+  };
+
+  //////////////////////////////////
+  const workerRef = useRef<Worker | null>(null);
+
+  const initializeWorker = () => {
+    if (!workerRef.current) {
+      workerRef.current = new Worker(new URL('../../workers/indexedDBWorker.ts', import.meta.url), {
+        type: 'module',
+      });
+    }
+  };
+  const setCanvasCountInWorker = (canvasCount: number) => {
+    if (!workerRef.current) {
+      initializeWorker();
+    }
+    setCanvasCount(selectedChannels.length)
+    // Send canvasCount independently to the worker
+    workerRef.current?.postMessage({ action: 'setCanvasCount', canvasCount: canvasnumbersRef.current });
+  };
+  setCanvasCountInWorker(canvasnumbersRef.current);
+
+  const setSelectedChannelsInWorker = (selectedChannels: number[]) => {
+    if (!workerRef.current) {
+      initializeWorker();
+    }
+
+    // Send selectedChannels independently to the worker
+    workerRef.current?.postMessage({
+      action: 'setSelectedChannels',
+      selectedChannels: selectedChannels,
+    });
+
+  };
+  setSelectedChannelsInWorker(selectedChannels)
+
+  const processBuffer = async (bufferIndex: number, canvasCount: number, selectChannel: number[]) => {
+    if (!workerRef.current) {
+      initializeWorker();
+    }
+
+    // If the buffer is empty, return early
+    if (recordingBuffers[bufferIndex].length === 0) return;
+
+    const data = recordingBuffers[bufferIndex];
+    const filename = currentFilenameRef.current;
+
+    if (filename) {
+      // Check if the record already exists
+      workerRef.current?.postMessage({ action: 'checkExistence', filename, canvasCount, selectChannel });
+      writeToIndexedDB(data, filename, canvasCount, selectChannel);
+    }
+  };
+
+  const writeToIndexedDB = (data: number[][], filename: string, canvasCount: number, selectChannel: number[]) => {
+    workerRef.current?.postMessage({ action: 'write', data, filename, canvasCount, selectChannel });
+  };
+
+  const saveAllDataAsZip = async () => {
+    try {
+      if (workerRef.current) {
+        workerRef.current.postMessage({ action: 'saveAsZip', canvasCount, selectedChannels });
+
+        workerRef.current.onmessage = async (event) => {
+          const { zipBlob, error } = event.data;
+
+          if (zipBlob) {
+            saveAs(zipBlob, 'ChordsWeb.zip');
+          } else if (error) {
+            console.error(error);
+          }
+        };
+      }
+    } catch (error) {
+      console.error('Error while saving ZIP file:', error);
+    }
+  };
+
+  // Function to handle saving data by filename
+  const saveDataByFilename = async (filename: string, canvasCount: number, selectChannel: number[]) => {
+    if (workerRef.current) {
+      workerRef.current.postMessage({ action: "saveDataByFilename", filename, canvasCount, selectChannel });
+      workerRef.current.onmessage = (event) => {
+        const { blob, error } = event.data;
+
+        if (blob) {
+          saveAs(blob, filename); // FileSaver.js
+          toast.success("File downloaded successfully.");
+        } else (error: any) => {
+          console.error("Worker error:", error);
+          toast.error(`Error during file download: ${error.message}`);
         }
-    };
-
-    //////////////////////////////////
-    const workerRef = useRef<Worker | null>(null);
-
-    const initializeWorker = () => {
-        if (!workerRef.current) {
-            workerRef.current = new Worker(new URL('../../workers/indexedDBWorker.ts', import.meta.url), {
-                type: 'module',
-            });
+      };
+
+      workerRef.current.onerror = (error) => {
+        console.error("Worker error:", error);
+        toast.error("An unexpected worker error occurred.");
+      };
+    } else {
+      console.error("Worker reference is null.");
+      toast.error("Worker is not available.");
+    }
+
+  };
+
+  //////////////////////////////////////////
+
+  const handleCustomTimeChange = (e: React.ChangeEvent<HTMLInputElement>) => {
+    // Function to handle the custom time input change
+    const value = e.target.value.replace(/[^0-9]/g, "");
+    setCustomTime(value);
+  };
+
+  const handleCustomTimeSet = () => {
+    // Function to handle the custom time input set
+    const time = parseInt(customTime);
+    if (!isNaN(time) && time > 0) {
+      handleTimeSelection(time);
+    } else {
+      toast.error("Please enter a valid time in minutes");
+    }
+    setCustomTime("");
+  };
+
+  const formatPortInfo = useCallback(
+    (info: SerialPortInfo, deviceName: string, fieldPid?: number) => {
+      if (!info || !info.usbVendorId) {
+        return { formattedInfo: "Port with no info", bits: null, channel: null, baudRate: null, serialTimeout: null };
+      }
+
+      // Find the board matching both name and field_pid
+      const board = BoardsList.find(
+        (b) =>
+          b.chords_id.toLowerCase() === deviceName.toLowerCase() &&
+          (!fieldPid || (b.field_pid) === fieldPid) // Match field_pid if provided
+      );
+
+      if (board) {
+        setifBits(board.adc_resolution as BitSelection);
+        setSelectedBits(board.adc_resolution as BitSelection);
+        detectedBitsRef.current = board.adc_resolution as BitSelection;
+
+        const channel = board.channel_count ? (board.channel_count) : 0;
+        maxCanvasCountRef.current = channel;
+        if (board.sampling_rate) {
+          setCurrentSamplingRate(board.sampling_rate);
         }
-    };
-    const setCanvasCountInWorker = (canvasCount: number) => {
-        if (!workerRef.current) {
-            initializeWorker();
-        }
-        setCanvasCount(selectedChannels.length)
-        // Send canvasCount independently to the worker
-        workerRef.current?.postMessage({ action: 'setCanvasCount', canvasCount: canvasnumbersRef.current });
-    };
-    setCanvasCountInWorker(canvasnumbersRef.current);
-
-    const setSelectedChannelsInWorker = (selectedChannels: number[]) => {
-        if (!workerRef.current) {
-            initializeWorker();
-        }
-
-        // Send selectedChannels independently to the worker
-        workerRef.current?.postMessage({
-            action: 'setSelectedChannels',
-            selectedChannels: selectedChannels,
-        });
-
-    };
-    setSelectedChannelsInWorker(selectedChannels)
-
-    const processBuffer = async (bufferIndex: number, canvasCount: number, selectChannel: number[]) => {
-        if (!workerRef.current) {
-            initializeWorker();
-        }
-
-        // If the buffer is empty, return early
-        if (recordingBuffers[bufferIndex].length === 0) return;
-
-        const data = recordingBuffers[bufferIndex];
-        const filename = currentFilenameRef.current;
-
-        if (filename) {
-            // Check if the record already exists
-            workerRef.current?.postMessage({ action: 'checkExistence', filename, canvasCount, selectChannel });
-            writeToIndexedDB(data, filename, canvasCount, selectChannel);
-        }
-    };
-
-    const writeToIndexedDB = (data: number[][], filename: string, canvasCount: number, selectChannel: number[]) => {
-        workerRef.current?.postMessage({ action: 'write', data, filename, canvasCount, selectChannel });
-    };
-
-    const saveAllDataAsZip = async () => {
-        try {
-            if (workerRef.current) {
-                workerRef.current.postMessage({ action: 'saveAsZip', canvasCount, selectedChannels });
-
-                workerRef.current.onmessage = async (event) => {
-                    const { zipBlob, error } = event.data;
-
-                    if (zipBlob) {
-                        saveAs(zipBlob, 'ChordsWeb.zip');
-                    } else if (error) {
-                        console.error(error);
-                    }
-                };
-            }
-        } catch (error) {
-            console.error('Error while saving ZIP file:', error);
-        }
-    };
-
-    // Function to handle saving data by filename
-    const saveDataByFilename = async (filename: string, canvasCount: number, selectChannel: number[]) => {
-        if (workerRef.current) {
-            workerRef.current.postMessage({ action: "saveDataByFilename", filename, canvasCount, selectChannel });
-            workerRef.current.onmessage = (event) => {
-                const { blob, error } = event.data;
-
-                if (blob) {
-                    saveAs(blob, filename); // FileSaver.js
-                    toast.success("File downloaded successfully.");
-                } else (error: any) => {
-                    console.error("Worker error:", error);
-                    toast.error(`Error during file download: ${error.message}`);
-                }
-            };
-
-            workerRef.current.onerror = (error) => {
-                console.error("Worker error:", error);
-                toast.error("An unexpected worker error occurred.");
-            };
-        } else {
-            console.error("Worker reference is null.");
-            toast.error("Worker is not available.");
-        }
-
-    };
-
-    //////////////////////////////////////////
-
-    const handleCustomTimeChange = (e: React.ChangeEvent<HTMLInputElement>) => {
-        // Function to handle the custom time input change
-        const value = e.target.value.replace(/[^0-9]/g, "");
-        setCustomTime(value);
-    };
-
-    const handleCustomTimeSet = () => {
-        // Function to handle the custom time input set
-        const time = parseInt(customTime);
-        if (!isNaN(time) && time > 0) {
-            handleTimeSelection(time);
-        } else {
-            toast.error("Please enter a valid time in minutes");
-        }
-        setCustomTime("");
-    };
-
-    const formatPortInfo = useCallback(
-        (info: SerialPortInfo, deviceName: string, fieldPid?: number) => {
-            if (!info || !info.usbVendorId) {
-                return { formattedInfo: "Port with no info", bits: null, channel: null, baudRate: null, serialTimeout: null };
-            }
-
-            // Find the board matching both name and field_pid
-            const board = BoardsList.find(
-                (b) =>
-                    b.chords_id.toLowerCase() === deviceName.toLowerCase() &&
-                    (!fieldPid || (b.field_pid) === fieldPid) // Match field_pid if provided
+
+        return {
+          formattedInfo: (
+            <>
+              {board.device_name} <br /> Product ID: {info.usbProductId}
+            </>
+          ),
+          adcResolution: board.adc_resolution,
+          channelCount: board.channel_count,
+          baudRate: (board.baud_Rate),   // Return baudRate
+          serialTimeout: (board.serial_timeout), // Return serialTimeout
+        };
+      }
+
+      setDetectedBits(null);
+      return { formattedInfo: `${deviceName}`, adcResolution: null, channelCount: null, baudRate: null, serialTimeout: null };
+    },
+    []
+  );
+
+  interface SavedDevice {
+    usbVendorId: number;
+    usbProductId: number;
+    baudRate: number;
+  }
+
+  const connectToDevice = async () => {
+
+    try {
+      // Disconnect any previous connection if port is open
+      if (portRef.current && portRef.current.readable) {
+        await disconnectDevice();
+      }
+
+      // Retrieve saved devices from localStorage
+      const savedPorts = JSON.parse(localStorage.getItem('savedDevices') || '[]');
+      let port = null;
+
+      // Get available serial ports
+      const ports = await navigator.serial.getPorts();
+
+      // Check if there is a saved port and match with available ports
+      if (savedPorts.length > 0) {
+        port =
+          ports.find((p) => {
+            const info = p.getInfo();
+            return savedPorts.some(
+              (saved: SavedDevice) =>
+                saved.usbVendorId === (info.usbVendorId ?? 0) &&
+                saved.usbProductId === (info.usbProductId ?? 0)
             );
-<<<<<<< HEAD
-=======
           }) || null;
       }
 
       let baudRate;
       let serialTimeout;
+      let initialSelectedChannels
       // If no saved port is found, request a new port and save it
       if (!port) {
         port = await navigator.serial.requestPort();
@@ -520,980 +574,842 @@
           const savedChannels = savedPorts[deviceIndex].selectedChannels;
           initialSelectedChannel.current = savedChannels.length > 0 ? savedChannels : [1]; // Load saved channels or default to [1]
         }
->>>>>>> b9e37dfb
-
-            if (board) {
-                setifBits(board.adc_resolution as BitSelection);
-                setSelectedBits(board.adc_resolution as BitSelection);
-                detectedBitsRef.current = board.adc_resolution as BitSelection;
-
-                const channel = board.channel_count ? (board.channel_count) : 0;
-                maxCanvasCountRef.current = channel;
-                if (board.sampling_rate) {
-                    setCurrentSamplingRate(board.sampling_rate);
+
+        baudRate = savedDevice?.baudRate || 230400; // Default to 230400 if no saved baud rate
+        serialTimeout = savedDevice?.serialTimeout || 2000; // Default timeout if not saved
+
+        // Open the port with the saved baud rate
+        await port.open({ baudRate });
+
+        // Set the previously selected channels or default to [1]
+        const lastSelectedChannels = savedDevice?.selectedChannels || [1];
+        setSelectedChannels(lastSelectedChannels);
+      }
+
+      // Logic for handling device communication, e.g., reading from the port
+      if (port.readable) {
+        const reader = port.readable.getReader();
+        readerRef.current = reader;
+        const writer = port.writable?.getWriter();
+        if (writer) {
+          writerRef.current = writer;
+
+          // Query the device for its name
+          const whoAreYouMessage = new TextEncoder().encode("WHORU\n");
+          setTimeout(() => writer.write(whoAreYouMessage), serialTimeout);
+          let buffer = "";
+          while (true) {
+            const { value, done } = await reader.read();
+            if (done) break;
+
+            if (value) {
+              buffer += new TextDecoder().decode(value);
+              if (buffer.includes("\n")) break;
+            }
+          }
+
+          // Extract device name from response
+          const response = buffer.trim().split("\n").pop();
+          const extractedName =
+            response?.match(/[A-Za-z0-9\-]+$/)?.[0] ?? "Unknown Device";
+
+          const currentPortInfo = port.getInfo();
+          const usbProductId = currentPortInfo.usbProductId ?? 0;
+
+          // Format port info with device name and other details
+          const {
+            formattedInfo,
+            adcResolution,
+            channelCount,
+            baudRate: extractedBaudRate,
+            serialTimeout: extractedSerialTimeout,
+          } = formatPortInfo(currentPortInfo, extractedName, usbProductId);
+          const allSelected = initialSelectedChannel.current.length == channelCount;
+          setIsAllEnabledSelected(allSelected);
+          // Update baudRate and serialTimeout with extracted values
+          baudRate = extractedBaudRate ?? baudRate;
+          serialTimeout = extractedSerialTimeout ?? serialTimeout;
+
+          toast.success("Connection Successful", {
+            description: (
+              <div className="mt-2 flex flex-col space-y-1">
+                <p>Device: {formattedInfo}</p>
+                <p>Baud Rate: {baudRate}</p>
+                {adcResolution && <p>Resolution: {adcResolution} bits</p>}
+                {channelCount && <p>Channel: {channelCount}</p>}
+              </div>
+            ),
+          });
+
+          // Start the communication with the device
+          const startMessage = new TextEncoder().encode("START\n");
+          setTimeout(() => writer.write(startMessage), 2000);
+        } else {
+          console.error("Writable stream not available");
+        }
+      } else {
+        console.error("Readable stream not available");
+      }
+
+      // Update connection state
+      Connection(true);
+      setIsDeviceConnected(true);
+      onPauseChange(true);
+      setIsDisplay(true);
+      setCanvasCount(1);
+      isDeviceConnectedRef.current = true;
+      portRef.current = port;
+
+      // Retrieve datasets and initiate data reading
+      const data = await getFileCountFromIndexedDB();
+      setDatasets(data); // Update datasets with the latest data
+      readData();
+
+      // Request wake lock to prevent screen sleep
+      await navigator.wakeLock.request("screen");
+    } catch (error) {
+      await disconnectDevice();
+      console.error("Error connecting to device:", error);
+      toast.error("Failed to connect to device.");
+    }
+    setIsLoading(false); // Always stop loading
+  };
+
+
+  const getFileCountFromIndexedDB = async (): Promise<any[]> => {
+    if (!workerRef.current) {
+      initializeWorker();
+    }
+
+    return new Promise((resolve, reject) => {
+      if (workerRef.current) {
+        workerRef.current.postMessage({ action: 'getFileCountFromIndexedDB' });
+
+        workerRef.current.onmessage = (event) => {
+          if (event.data.allData) {
+            resolve(event.data.allData);
+          } else if (event.data.error) {
+            reject(event.data.error);
+          }
+        };
+
+        workerRef.current.onerror = (error) => {
+          reject(`Error in worker: ${error.message}`);
+        };
+      } else {
+        reject('Worker is not initialized');
+      }
+    });
+  };
+
+
+  const disconnectDevice = async (): Promise<void> => {
+    try {
+      if (portRef.current) {
+        if (writerRef.current) {
+          const stopMessage = new TextEncoder().encode("STOP\n");
+          try {
+            await writerRef.current.write(stopMessage);
+          } catch (error) {
+            console.error("Failed to send STOP command:", error);
+          }
+          if (writerRef.current) {
+            writerRef.current.releaseLock();
+            writerRef.current = null;
+          }
+        }
+        snapShotRef.current?.fill(false);
+        if (readerRef.current) {
+          try {
+            await readerRef.current.cancel();
+          } catch (error) {
+            console.error("Failed to cancel reader:", error);
+          }
+          if (readerRef.current) {
+            readerRef.current.releaseLock();
+            readerRef.current = null;
+          }
+        }
+
+        // Close port
+        if (portRef.current.readable) {
+          await portRef.current.close();
+        }
+        portRef.current = null;
+        setIsDeviceConnected(false); // Update connection state
+        toast("DisDeviceConnected from device", {
+          action: {
+            label: "Reconnect",
+            onClick: () => connectToDevice(),
+          },
+        });
+      }
+    } catch (error) {
+      console.error("Error during disconnection:", error);
+    } finally {
+      setIsDeviceConnected(false);
+      isDeviceConnectedRef.current = false;
+      isRecordingRef.current = false;
+      Connection(false);
+    }
+  };
+
+  const appliedFiltersRef = React.useRef<{ [key: number]: number }>({});
+  const appliedEXGFiltersRef = React.useRef<{ [key: number]: number }>({});
+  const [, forceUpdate] = React.useReducer((x) => x + 1, 0);
+  const [, forceEXGUpdate] = React.useReducer((x) => x + 1, 0);
+
+  const removeEXGFilter = (channelIndex: number) => {
+    delete appliedEXGFiltersRef.current[channelIndex]; // Remove the filter for the channel
+    forceEXGUpdate(); // Trigger re-render
+
+  };
+
+  // Function to handle frequency selection
+  const handleFrequencySelectionEXG = (channelIndex: number, frequency: number) => {
+    appliedEXGFiltersRef.current[channelIndex] = frequency; // Update the filter for the channel
+    forceEXGUpdate(); //Trigger re-render
+
+  };
+
+  // Function to set the same filter for all channels
+  const applyEXGFilterToAllChannels = (channels: number[], frequency: number) => {
+    channels.forEach((channelIndex) => {
+      appliedEXGFiltersRef.current[channelIndex] = frequency; // Set the filter for the channel
+    });
+    forceEXGUpdate(); // Trigger re-render
+
+  };
+  // Function to remove the filter for all channels
+  const removeEXGFilterFromAllChannels = (channels: number[]) => {
+    channels.forEach((channelIndex) => {
+      delete appliedEXGFiltersRef.current[channelIndex]; // Remove the filter for the channel
+    });
+    forceEXGUpdate(); // Trigger re-render
+
+  };
+  const removeNotchFilter = (channelIndex: number) => {
+    delete appliedFiltersRef.current[channelIndex]; // Remove the filter for the channel
+    forceUpdate(); // Trigger re-render
+  };
+  // Function to handle frequency selection
+  const handleFrequencySelection = (channelIndex: number, frequency: number) => {
+    appliedFiltersRef.current[channelIndex] = frequency; // Update the filter for the channel
+    forceUpdate(); //Trigger re-render
+  };
+
+  // Function to set the same filter for all channels
+  const applyFilterToAllChannels = (channels: number[], frequency: number) => {
+    channels.forEach((channelIndex) => {
+      appliedFiltersRef.current[channelIndex] = frequency; // Set the filter for the channel
+    });
+    forceUpdate(); // Trigger re-render
+  };
+
+  // Function to remove the filter for all channels
+  const removeNotchFromAllChannels = (channels: number[]) => {
+    channels.forEach((channelIndex) => {
+      delete appliedFiltersRef.current[channelIndex]; // Remove the filter for the channel
+    });
+    forceUpdate(); // Trigger re-render
+  };
+  useEffect(() => {
+    setSelectedChannels(selectedChannels)
+
+  }, [selectedChannels]);
+
+  // Function to read data from a connected device and process it
+  const readData = async (): Promise<void> => {
+    const HEADER_LENGTH = 3; // Length of the packet header
+    const NUM_CHANNELS = maxCanvasCountRef.current; // Number of channels in the data packet
+    const PACKET_LENGTH = NUM_CHANNELS * 2 + HEADER_LENGTH + 1; // Total length of each packet
+    const SYNC_BYTE1 = 0xc7; // First synchronization byte to identify the start of a packet
+    const SYNC_BYTE2 = 0x7c; // Second synchronization byte
+    const END_BYTE = 0x01; // End byte to signify the end of a packet
+    let previousCounter: number | null = null; // Variable to store the previous counter value for loss detection
+    const notchFilters = Array.from({ length: maxCanvasCountRef.current }, () => new Notch());
+    const EXGFilters = Array.from({ length: maxCanvasCountRef.current }, () => new EXGFilter());
+    notchFilters.forEach((filter) => {
+      filter.setbits(detectedBitsRef.current.toString()); // Set the bits value for all instances
+    });
+    EXGFilters.forEach((filter) => {
+      filter.setbits(detectedBitsRef.current.toString()); // Set the bits value for all instances
+    });
+    try {
+      while (isDeviceConnectedRef.current) {
+        const streamData = await readerRef.current?.read(); // Read data from the device
+        if (streamData?.done) {
+          // Check if the data stream has ended
+          console.log("Thank you for using our app!"); // Log a message when the stream ends
+          break; // Exit the loop if the stream is done
+        }
+        if (streamData) {
+          const { value } = streamData; // Destructure the stream data to get its value
+          buffer.push(...value); // Add the incoming data to the buffer
+        }
+
+        // Process packets while the buffer contains at least one full packet
+        while (buffer.length >= PACKET_LENGTH) {
+          // Find the index of the synchronization bytes in the buffer
+          const syncIndex = buffer.findIndex(
+            (byte, index) =>
+              byte === SYNC_BYTE1 && buffer[index + 1] === SYNC_BYTE2
+          );
+
+          if (syncIndex === -1) {
+            // If no sync bytes are found, clear the buffer and continue
+            buffer.length = 0; // Clear the buffer
+            continue;
+          }
+
+          if (syncIndex + PACKET_LENGTH <= buffer.length) {
+            // Check if a full packet is available in the buffer
+            const endByteIndex = syncIndex + PACKET_LENGTH - 1; // Calculate the index of the end byte
+
+            if (
+              buffer[syncIndex] === SYNC_BYTE1 &&
+              buffer[syncIndex + 1] === SYNC_BYTE2 &&
+              buffer[endByteIndex] === END_BYTE
+            ) {
+              // Validate the packet by checking the sync and end bytes
+              const packet = buffer.slice(syncIndex, syncIndex + PACKET_LENGTH); // Extract the packet from the buffer
+              const channelData: number[] = []; // Array to store the extracted channel data
+              const counter = packet[2]; // Extract the counter value from the packet
+              channelData.push(counter); // Add the counter to the channel data
+              for (let channel = 0; channel < NUM_CHANNELS; channel++) {
+                const highByte = packet[channel * 2 + HEADER_LENGTH];
+                const lowByte = packet[channel * 2 + HEADER_LENGTH + 1];
+                const value = (highByte << 8) | lowByte;
+
+                channelData.push(
+                  notchFilters[channel].process(
+                    EXGFilters[channel].process(
+                      value,
+                      appliedEXGFiltersRef.current[channel]
+                    ),
+                    appliedFiltersRef.current[channel]
+                  )
+                );
+
+              }
+              datastream(channelData); // Pass the channel data to the LineData function for further processing
+              if (isRecordingRef.current) {
+                const channeldatavalues = channelData
+                  .slice(0, canvasnumbersRef.current + 1)
+                  .map((value) => (value !== undefined ? value : null))
+                  .filter((value): value is number => value !== null); // Filter out null values
+                // Check if recording is enabled
+                recordingBuffers[activeBufferIndex][fillingindex.current] = channeldatavalues;
+
+                if (fillingindex.current >= MAX_BUFFER_SIZE - 1) {
+                  processBuffer(activeBufferIndex, canvasnumbersRef.current, selectedChannels);
+                  activeBufferIndex = (activeBufferIndex + 1) % NUM_BUFFERS;
                 }
-
-                return {
-                    formattedInfo: (
-                        <>
-                            {board.device_name} <br /> Product ID: {info.usbProductId}
-                        </>
-                    ),
-                    adcResolution: board.adc_resolution,
-                    channelCount: board.channel_count,
-                    baudRate: (board.baud_Rate),   // Return baudRate
-                    serialTimeout: (board.serial_timeout), // Return serialTimeout
-                };
+                fillingindex.current = (fillingindex.current + 1) % MAX_BUFFER_SIZE;
+                const elapsedTime = Date.now() - recordingStartTime.current;
+                setRecordingElapsedTime((prev) => {
+                  if (endTimeRef.current !== null && elapsedTime >= endTimeRef.current) {
+                    stopRecording();
+                    return endTimeRef.current;
+                  }
+                  return elapsedTime;
+                });
+
+              }
+
+              if (previousCounter !== null) {
+                // If there was a previous counter value, check for data loss
+                const expectedCounter: number = (previousCounter + 1) % 256; // Calculate the expected counter value
+                if (counter !== expectedCounter) {
+                  // Check for data loss by comparing the current counter with the expected counter
+                  console.warn(
+                    `Data loss detected! Previous counter: ${previousCounter}, Current counter: ${counter}`
+                  );
+                }
+              }
+              previousCounter = counter; // Update the previous counter with the current counter
+              buffer.splice(0, endByteIndex + 1); // Remove the processed packet from the buffer
+            } else {
+              buffer.splice(0, syncIndex + 1); // If packet is incomplete, remove bytes up to the sync byte
             }
-
-            setDetectedBits(null);
-            return { formattedInfo: `${deviceName}`, adcResolution: null, channelCount: null, baudRate: null, serialTimeout: null };
-        },
-        []
-    );
-
-    interface SavedDevice {
-        usbVendorId: number;
-        usbProductId: number;
-        baudRate: number;
-    }
-
-    const connectToDevice = async () => {
-
-        try {
-            // Disconnect any previous connection if port is open
-            if (portRef.current && portRef.current.readable) {
-                await disconnectDevice();
-            }
-
-            // Retrieve saved devices from localStorage
-            const savedPorts = JSON.parse(localStorage.getItem('savedDevices') || '[]');
-            let port = null;
-
-            // Get available serial ports
-            const ports = await navigator.serial.getPorts();
-
-            // Check if there is a saved port and match with available ports
-            if (savedPorts.length > 0) {
-                port =
-                    ports.find((p) => {
-                        const info = p.getInfo();
-                        return savedPorts.some(
-                            (saved: SavedDevice) =>
-                                saved.usbVendorId === (info.usbVendorId ?? 0) &&
-                                saved.usbProductId === (info.usbProductId ?? 0)
-                        );
-                    }) || null;
-            }
-
-            let baudRate;
-            let serialTimeout;
-            let initialSelectedChannels
-            // If no saved port is found, request a new port and save it
-            if (!port) {
-                port = await navigator.serial.requestPort();
-                const newPortInfo = await port.getInfo();
-                const usbVendorId = newPortInfo.usbVendorId ?? 0;
-                const usbProductId = newPortInfo.usbProductId ?? 0;
-
-                // Match the board from BoardsList based on usbProductId
-                const board = BoardsList.find((b) => b.field_pid === usbProductId);
-
-                baudRate = board ? board.baud_Rate : 0;
-                serialTimeout = board ? board.serial_timeout : 0;
-
-                // Save the new device details in localStorage, including default selected channels
-                savedPorts.push({
-                    usbVendorId,
-                    usbProductId,
-                    baudRate,
-                    serialTimeout,
-                    selectedChannels: [1], // Default to CH1 if not saved
-                });
-                localStorage.setItem('savedDevices', JSON.stringify(savedPorts));
-                setSelectedChannels([1]); // Set channel 1 as the default
-
-                // Open the port with the determined baud rate
-                await port.open({ baudRate });
-                setIsLoading(true); // Set loading state to true
-            } else {
-                setIsLoading(true); // Set loading state to true
-                // If device is already found, retrieve its settings
-                const info = port.getInfo();
-                const savedDevice = savedPorts.find(
-                    (saved: SavedDevice) =>
-                        saved.usbVendorId === (info.usbVendorId ?? 0) &&
-                        saved.usbProductId === (info.usbProductId ?? 0)
-                );
-                const deviceIndex = savedPorts.findIndex(
-                    (saved: SavedDevice) =>
-                        saved.usbVendorId === (info.usbVendorId ?? 0) &&
-                        saved.usbProductId === (info.usbProductId ?? 0)
-                );
-
-                if (deviceIndex !== -1) {
-                    const savedChannels = savedPorts[deviceIndex].selectedChannels;
-                    initialSelectedChannels = savedChannels.length > 0 ? savedChannels : [1]; // Load saved channels or default to [1]
-                }
-
-                baudRate = savedDevice?.baudRate || 230400; // Default to 230400 if no saved baud rate
-                serialTimeout = savedDevice?.serialTimeout || 2000; // Default timeout if not saved
-
-                // Open the port with the saved baud rate
-                await port.open({ baudRate });
-
-                // Set the previously selected channels or default to [1]
-                const lastSelectedChannels = savedDevice?.selectedChannels || [1];
-                setSelectedChannels(lastSelectedChannels);
-            }
-
-            // Logic for handling device communication, e.g., reading from the port
-            if (port.readable) {
-                const reader = port.readable.getReader();
-                readerRef.current = reader;
-                const writer = port.writable?.getWriter();
-                if (writer) {
-                    writerRef.current = writer;
-
-                    // Query the device for its name
-                    const whoAreYouMessage = new TextEncoder().encode("WHORU\n");
-                    setTimeout(() => writer.write(whoAreYouMessage), serialTimeout);
-                    let buffer = "";
-                    while (true) {
-                        const { value, done } = await reader.read();
-                        if (done) break;
-
-                        if (value) {
-                            buffer += new TextDecoder().decode(value);
-                            if (buffer.includes("\n")) break;
-                        }
-                    }
-
-                    // Extract device name from response
-                    const response = buffer.trim().split("\n").pop();
-                    const extractedName =
-                        response?.match(/[A-Za-z0-9\-]+$/)?.[0] ?? "Unknown Device";
-
-                    const currentPortInfo = port.getInfo();
-                    const usbProductId = currentPortInfo.usbProductId ?? 0;
-
-                    // Format port info with device name and other details
-                    const {
-                        formattedInfo,
-                        adcResolution,
-                        channelCount,
-                        baudRate: extractedBaudRate,
-                        serialTimeout: extractedSerialTimeout,
-                    } = formatPortInfo(currentPortInfo, extractedName, usbProductId);
-                    const allSelected = initialSelectedChannels.length == channelCount;
-                    setIsAllEnabledSelected(allSelected);
-                    // Update baudRate and serialTimeout with extracted values
-                    baudRate = extractedBaudRate ?? baudRate;
-                    serialTimeout = extractedSerialTimeout ?? serialTimeout;
-
-                    toast.success("Connection Successful", {
-                        description: (
-                            <div className="mt-2 flex flex-col space-y-1">
-                                <p>Device: {formattedInfo}</p>
-                                <p>Baud Rate: {baudRate}</p>
-                                {adcResolution && <p>Resolution: {adcResolution} bits</p>}
-                                {channelCount && <p>Channel: {channelCount}</p>}
-                            </div>
-                        ),
-                    });
-
-                    // Start the communication with the device
-                    const startMessage = new TextEncoder().encode("START\n");
-                    setTimeout(() => writer.write(startMessage), 2000);
-                } else {
-                    console.error("Writable stream not available");
-                }
-            } else {
-                console.error("Readable stream not available");
-            }
-
-            // Update connection state
-            Connection(true);
-            setIsDeviceConnected(true);
-            onPauseChange(true);
-            setIsDisplay(true);
-            setCanvasCount(1);
-            isDeviceConnectedRef.current = true;
-            portRef.current = port;
-
-            // Retrieve datasets and initiate data reading
+          } else {
+            break; // If a full packet is not available, exit the loop and wait for more data
+          }
+        }
+      }
+    } catch (error) {
+      console.error("Error reading from device:", error); // Handle any errors that occur during the read process
+    } finally {
+      await disconnectDevice(); // Ensure the device is disDeviceConnected when finished
+    }
+  };
+
+  const existingRecordRef = useRef<any | undefined>(undefined);
+  // Function to handle the recording process
+  const handleRecord = async () => {
+    if (isRecordingRef.current) {
+      // Stop the recording if it is currently active
+      stopRecording();
+
+    } else {
+      // Start a new recording session
+      isRecordingRef.current = true;
+      const now = new Date();
+      recordingStartTime.current = Date.now();
+      setRecordingElapsedTime(Date.now());
+      setIsRecordButtonDisabled(true);
+      setIsDisplay(false);
+      const filename = `ChordsWeb-${now.getFullYear()}${String(now.getMonth() + 1).padStart(2, '0')}${String(now.getDate()).padStart(2, '0')}-` +
+        `${String(now.getHours()).padStart(2, '0')}${String(now.getMinutes()).padStart(2, '0')}${String(now.getSeconds()).padStart(2, '0')}.csv`;
+
+      currentFilenameRef.current = filename;
+    }
+  };
+
+  const stopRecording = async () => {
+    if (!recordingStartTime) {
+      toast.error("Recording start time was not captured.");
+      return;
+    }
+    isRecordingRef.current = false;
+    setRecordingElapsedTime(0);
+    setIsRecordButtonDisabled(false);
+    setIsDisplay(true);
+    // setRecordingStartTime(0);
+    recordingStartTime.current = 0;
+    existingRecordRef.current = undefined;
+    // Re-fetch datasets from IndexedDB after recording stops
+    const fetchData = async () => {
+      const data = await getFileCountFromIndexedDB();
+      setDatasets(data); // Update datasets with the latest data
+    };
+    // Call fetchData after stopping the recording
+    fetchData();
+  };
+
+  // Function to format time from seconds into a "MM:SS" string format
+  const formatTime = (milliseconds: number): string => {
+    const date = new Date(milliseconds);
+    const hours = String(date.getUTCHours()).padStart(2, '0');
+    const minutes = String(date.getUTCMinutes()).padStart(2, '0');
+    const seconds = String(date.getUTCSeconds()).padStart(2, '0');
+    return `${hours}:${minutes}:${seconds}`;
+  };
+
+  const deleteFilesByFilename = async (filename: string) => {
+    try {
+      const dbRequest = indexedDB.open("ChordsRecordings");
+
+      dbRequest.onsuccess = (event) => {
+        const db = (event.target as IDBOpenDBRequest).result;
+        const transaction = db.transaction("ChordsRecordings", "readwrite");
+        const store = transaction.objectStore("ChordsRecordings");
+
+        // Check if the "filename" index exists
+        if (!store.indexNames.contains("filename")) {
+          console.error("Index 'filename' does not exist.");
+          toast.error("Unable to delete files: index not found.");
+          return;
+        }
+
+        const index = store.index("filename");
+        const deleteRequest = index.openCursor(IDBKeyRange.only(filename));
+
+        // Make this callback async
+        deleteRequest.onsuccess = async (event) => {
+          const cursor = (event.target as IDBRequest<IDBCursorWithValue>).result;
+
+          if (cursor) {
+            cursor.delete(); // Delete the current record
+            // Fetch the updated data and update state
             const data = await getFileCountFromIndexedDB();
             setDatasets(data); // Update datasets with the latest data
-            readData();
-
-            // Request wake lock to prevent screen sleep
-            await navigator.wakeLock.request("screen");
-        } catch (error) {
-            await disconnectDevice();
-            console.error("Error connecting to device:", error);
-            toast.error("Failed to connect to device.");
-        }
-        setIsLoading(false); // Always stop loading
-    };
-
-
-    const getFileCountFromIndexedDB = async (): Promise<any[]> => {
-        if (!workerRef.current) {
-            initializeWorker();
-        }
-
-        return new Promise((resolve, reject) => {
-            if (workerRef.current) {
-                workerRef.current.postMessage({ action: 'getFileCountFromIndexedDB' });
-
-                workerRef.current.onmessage = (event) => {
-                    if (event.data.allData) {
-                        resolve(event.data.allData);
-                    } else if (event.data.error) {
-                        reject(event.data.error);
-                    }
-                };
-
-                workerRef.current.onerror = (error) => {
-                    reject(`Error in worker: ${error.message}`);
-                };
-            } else {
-                reject('Worker is not initialized');
-            }
-        });
-    };
-
-
-    const disconnectDevice = async (): Promise<void> => {
-        try {
-            if (portRef.current) {
-                if (writerRef.current) {
-                    const stopMessage = new TextEncoder().encode("STOP\n");
-                    try {
-                        await writerRef.current.write(stopMessage);
-                    } catch (error) {
-                        console.error("Failed to send STOP command:", error);
-                    }
-                    if (writerRef.current) {
-                        writerRef.current.releaseLock();
-                        writerRef.current = null;
-                    }
-                }
-                snapShotRef.current?.fill(false);
-                if (readerRef.current) {
-                    try {
-                        await readerRef.current.cancel();
-                    } catch (error) {
-                        console.error("Failed to cancel reader:", error);
-                    }
-                    if (readerRef.current) {
-                        readerRef.current.releaseLock();
-                        readerRef.current = null;
-                    }
-                }
-
-                // Close port
-                if (portRef.current.readable) {
-                    await portRef.current.close();
-                }
-                portRef.current = null;
-                setIsDeviceConnected(false); // Update connection state
-                toast("DisDeviceConnected from device", {
-                    action: {
-                        label: "Reconnect",
-                        onClick: () => connectToDevice(),
-                    },
-                });
-            }
-        } catch (error) {
-            console.error("Error during disconnection:", error);
-        } finally {
-            setIsDeviceConnected(false);
-            isDeviceConnectedRef.current = false;
-            isRecordingRef.current = false;
-            Connection(false);
-        }
-    };
-
-    const appliedFiltersRef = React.useRef<{ [key: number]: number }>({});
-    const appliedEXGFiltersRef = React.useRef<{ [key: number]: number }>({});
-    const [, forceUpdate] = React.useReducer((x) => x + 1, 0);
-    const [, forceEXGUpdate] = React.useReducer((x) => x + 1, 0);
-
-    const removeEXGFilter = (channelIndex: number) => {
-        delete appliedEXGFiltersRef.current[channelIndex]; // Remove the filter for the channel
-        forceEXGUpdate(); // Trigger re-render
-
-    };
-
-    // Function to handle frequency selection
-    const handleFrequencySelectionEXG = (channelIndex: number, frequency: number) => {
-        appliedEXGFiltersRef.current[channelIndex] = frequency; // Update the filter for the channel
-        forceEXGUpdate(); //Trigger re-render
-
-    };
-
-    // Function to set the same filter for all channels
-    const applyEXGFilterToAllChannels = (channels: number[], frequency: number) => {
-        channels.forEach((channelIndex) => {
-            appliedEXGFiltersRef.current[channelIndex] = frequency; // Set the filter for the channel
-        });
-        forceEXGUpdate(); // Trigger re-render
-
-    };
-    // Function to remove the filter for all channels
-    const removeEXGFilterFromAllChannels = (channels: number[]) => {
-        channels.forEach((channelIndex) => {
-            delete appliedEXGFiltersRef.current[channelIndex]; // Remove the filter for the channel
-        });
-        forceEXGUpdate(); // Trigger re-render
-
-    };
-    const removeNotchFilter = (channelIndex: number) => {
-        delete appliedFiltersRef.current[channelIndex]; // Remove the filter for the channel
-        forceUpdate(); // Trigger re-render
-    };
-    // Function to handle frequency selection
-    const handleFrequencySelection = (channelIndex: number, frequency: number) => {
-        appliedFiltersRef.current[channelIndex] = frequency; // Update the filter for the channel
-        forceUpdate(); //Trigger re-render
-    };
-
-    // Function to set the same filter for all channels
-    const applyFilterToAllChannels = (channels: number[], frequency: number) => {
-        channels.forEach((channelIndex) => {
-            appliedFiltersRef.current[channelIndex] = frequency; // Set the filter for the channel
-        });
-        forceUpdate(); // Trigger re-render
-    };
-
-    // Function to remove the filter for all channels
-    const removeNotchFromAllChannels = (channels: number[]) => {
-        channels.forEach((channelIndex) => {
-            delete appliedFiltersRef.current[channelIndex]; // Remove the filter for the channel
-        });
-        forceUpdate(); // Trigger re-render
-    };
-    useEffect(() => {
-        setSelectedChannels(selectedChannels)
-
-    }, [selectedChannels]);
-
-    // Function to read data from a connected device and process it
-    const readData = async (): Promise<void> => {
-        const HEADER_LENGTH = 3; // Length of the packet header
-        const NUM_CHANNELS = maxCanvasCountRef.current; // Number of channels in the data packet
-        const PACKET_LENGTH = NUM_CHANNELS * 2 + HEADER_LENGTH + 1; // Total length of each packet
-        const SYNC_BYTE1 = 0xc7; // First synchronization byte to identify the start of a packet
-        const SYNC_BYTE2 = 0x7c; // Second synchronization byte
-        const END_BYTE = 0x01; // End byte to signify the end of a packet
-        let previousCounter: number | null = null; // Variable to store the previous counter value for loss detection
-        const notchFilters = Array.from({ length: maxCanvasCountRef.current }, () => new Notch());
-        const EXGFilters = Array.from({ length: maxCanvasCountRef.current }, () => new EXGFilter());
-        notchFilters.forEach((filter) => {
-            filter.setbits(detectedBitsRef.current.toString()); // Set the bits value for all instances
-        });
-        EXGFilters.forEach((filter) => {
-            filter.setbits(detectedBitsRef.current.toString()); // Set the bits value for all instances
-        });
-        try {
-            while (isDeviceConnectedRef.current) {
-                const streamData = await readerRef.current?.read(); // Read data from the device
-                if (streamData?.done) {
-                    // Check if the data stream has ended
-                    console.log("Thank you for using our app!"); // Log a message when the stream ends
-                    break; // Exit the loop if the stream is done
-                }
-                if (streamData) {
-                    const { value } = streamData; // Destructure the stream data to get its value
-                    buffer.push(...value); // Add the incoming data to the buffer
-                }
-
-                // Process packets while the buffer contains at least one full packet
-                while (buffer.length >= PACKET_LENGTH) {
-                    // Find the index of the synchronization bytes in the buffer
-                    const syncIndex = buffer.findIndex(
-                        (byte, index) =>
-                            byte === SYNC_BYTE1 && buffer[index + 1] === SYNC_BYTE2
-                    );
-
-                    if (syncIndex === -1) {
-                        // If no sync bytes are found, clear the buffer and continue
-                        buffer.length = 0; // Clear the buffer
-                        continue;
-                    }
-
-                    if (syncIndex + PACKET_LENGTH <= buffer.length) {
-                        // Check if a full packet is available in the buffer
-                        const endByteIndex = syncIndex + PACKET_LENGTH - 1; // Calculate the index of the end byte
-
-                        if (
-                            buffer[syncIndex] === SYNC_BYTE1 &&
-                            buffer[syncIndex + 1] === SYNC_BYTE2 &&
-                            buffer[endByteIndex] === END_BYTE
-                        ) {
-                            // Validate the packet by checking the sync and end bytes
-                            const packet = buffer.slice(syncIndex, syncIndex + PACKET_LENGTH); // Extract the packet from the buffer
-                            const channelData: number[] = []; // Array to store the extracted channel data
-                            const counter = packet[2]; // Extract the counter value from the packet
-                            channelData.push(counter); // Add the counter to the channel data
-                            for (let channel = 0; channel < NUM_CHANNELS; channel++) {
-                                const highByte = packet[channel * 2 + HEADER_LENGTH];
-                                const lowByte = packet[channel * 2 + HEADER_LENGTH + 1];
-                                const value = (highByte << 8) | lowByte;
-
-                                channelData.push(
-                                    notchFilters[channel].process(
-                                        EXGFilters[channel].process(
-                                            value,
-                                            appliedEXGFiltersRef.current[channel]
-                                        ),
-                                        appliedFiltersRef.current[channel]
-                                    )
-                                );
-
-                            }
-                            datastream(channelData); // Pass the channel data to the LineData function for further processing
-                            if (isRecordingRef.current) {
-                                const channeldatavalues = channelData
-                                    .slice(0, canvasnumbersRef.current + 1)
-                                    .map((value) => (value !== undefined ? value : null))
-                                    .filter((value): value is number => value !== null); // Filter out null values
-                                // Check if recording is enabled
-                                recordingBuffers[activeBufferIndex][fillingindex.current] = channeldatavalues;
-
-                                if (fillingindex.current >= MAX_BUFFER_SIZE - 1) {
-                                    processBuffer(activeBufferIndex, canvasnumbersRef.current, selectedChannels);
-                                    activeBufferIndex = (activeBufferIndex + 1) % NUM_BUFFERS;
-                                }
-                                fillingindex.current = (fillingindex.current + 1) % MAX_BUFFER_SIZE;
-                                const elapsedTime = Date.now() - recordingStartTime.current;
-                                setRecordingElapsedTime((prev) => {
-                                    if (endTimeRef.current !== null && elapsedTime >= endTimeRef.current) {
-                                        stopRecording();
-                                        return endTimeRef.current;
-                                    }
-                                    return elapsedTime;
-                                });
-
-                            }
-
-                            if (previousCounter !== null) {
-                                // If there was a previous counter value, check for data loss
-                                const expectedCounter: number = (previousCounter + 1) % 256; // Calculate the expected counter value
-                                if (counter !== expectedCounter) {
-                                    // Check for data loss by comparing the current counter with the expected counter
-                                    console.warn(
-                                        `Data loss detected! Previous counter: ${previousCounter}, Current counter: ${counter}`
-                                    );
-                                }
-                            }
-                            previousCounter = counter; // Update the previous counter with the current counter
-                            buffer.splice(0, endByteIndex + 1); // Remove the processed packet from the buffer
-                        } else {
-                            buffer.splice(0, syncIndex + 1); // If packet is incomplete, remove bytes up to the sync byte
+          } else {
+            console.log(`No file found with filename: ${filename}`);
+            toast.success("File deleted successfully.");
+          }
+        };
+
+        deleteRequest.onerror = () => {
+          console.error("Error during delete operation.");
+          toast.error("Failed to delete the file. Please try again.");
+        };
+
+        transaction.oncomplete = () => {
+          console.log("File deletion transaction completed.");
+        };
+
+        transaction.onerror = () => {
+          console.error("Transaction failed during deletion.");
+          toast.error("Failed to delete the file. Please try again.");
+        };
+      };
+
+      dbRequest.onerror = () => {
+        console.error("Failed to open IndexedDB database.");
+        toast.error("An error occurred while accessing the database.");
+      };
+    } catch (error) {
+      console.error("Error occurred during file deletion:", error);
+      toast.error("An unexpected error occurred. Please try again.");
+    }
+  };
+
+  // Function to delete all data from IndexedDB (for ZIP files or clear all)
+  const deleteAllDataFromIndexedDB = async () => {
+    return new Promise<void>((resolve, reject) => {
+      try {
+        const dbRequest = indexedDB.open("ChordsRecordings", 2);
+
+        dbRequest.onerror = (error) => {
+          console.error("Failed to open IndexedDB:", error);
+          reject(new Error("Failed to open database"));
+        };
+
+        dbRequest.onsuccess = (event) => {
+          const db = (event.target as IDBOpenDBRequest).result;
+
+          // Start a transaction and get the object store
+          const transaction = db.transaction(["ChordsRecordings"], "readwrite");
+          const store = transaction.objectStore("ChordsRecordings");
+
+          // Clear all records from the store
+          const clearRequest = store.clear();
+
+          clearRequest.onsuccess = () => {
+            // Close the database connection
+            db.close();
+
+            setDatasets([]);
+            setPopoverVisible(false);
+            toast.success("All files deleted successfully.");
+            resolve();
+          };
+
+          clearRequest.onerror = (error) => {
+            console.error("Failed to clear IndexedDB store:", error);
+            toast.error("Failed to delete all files. Please try again.");
+            reject(error);
+          };
+
+          transaction.onerror = (error) => {
+            console.error("Transaction failed:", error);
+            toast.error("Failed to delete all files. Please try again.");
+            reject(error);
+          };
+        };
+
+        dbRequest.onupgradeneeded = (event) => {
+          const db = (event.target as IDBOpenDBRequest).result;
+
+          // Create the object store if it doesn't exist
+          if (!db.objectStoreNames.contains("ChordsRecordings")) {
+            const store = db.createObjectStore("ChordsRecordings", {
+              keyPath: "filename",
+
+            });
+            store.createIndex("filename", "filename", { unique: false });
+
+          }
+        };
+
+      } catch (error) {
+        console.error("Error in deleteAllDataFromIndexedDB:", error);
+        reject(error);
+      }
+    });
+  };
+
+  return (
+    <div className="flex-none items-center justify-center pb-4 bg-g">
+      {/* Left-aligned section */}
+      <div className="absolute left-4 flex items-center mx-0 px-0 space-x-1">
+        {isRecordingRef.current && (
+          <div className="flex items-center space-x-1 w-min">
+            <button className="flex items-center justify-center px-1 py-2   select-none min-w-20 bg-primary text-destructive whitespace-nowrap rounded-xl"
+            >
+              {formatTime(recordingElapsedTime)}
+            </button>
+            <Separator orientation="vertical" className="bg-primary h-9 " />
+            <div>
+              <Popover
+                open={isEndTimePopoverOpen}
+                onOpenChange={setIsEndTimePopoverOpen}
+              >
+                <PopoverTrigger asChild>
+                  <Button
+                    className="flex items-center justify-center px-1 py-2   select-none min-w-10  text-destructive whitespace-nowrap rounded-xl"
+                    variant="destructive"
+                  >
+                    {endTimeRef.current === null ? (
+                      <Infinity className="h-5 w-5 text-primary" />
+                    ) : (
+                      <div className="text-sm text-primary font-medium">
+                        {formatTime(endTimeRef.current)}
+                      </div>
+                    )}
+                  </Button>
+                </PopoverTrigger>
+                <PopoverContent className="w-64 p-4 mx-4">
+                  <div className="flex flex-col space-y-4">
+                    <div className="text-sm font-medium">
+                      Set End Time (minutes)
+                    </div>
+                    <div className="grid grid-cols-4 gap-2">
+                      {[1, 10, 20, 30].map((time) => (
+                        <Button
+                          key={time}
+                          variant="outline"
+                          size="sm"
+                          onClick={() => handleTimeSelection(time)}
+                        >
+                          {time}
+                        </Button>
+                      ))}
+                    </div>
+                    <div className="flex space-x-2 items-center">
+                      <Input
+                        type="text"
+                        inputMode="numeric"
+                        pattern="[0-9]*"
+                        placeholder="Custom"
+                        value={customTime}
+                        onBlur={handleCustomTimeSet}
+                        onKeyDown={(e) =>
+                          e.key === "Enter" && handleCustomTimeSet()
                         }
-                    } else {
-                        break; // If a full packet is not available, exit the loop and wait for more data
-                    }
-                }
-            }
-        } catch (error) {
-            console.error("Error reading from device:", error); // Handle any errors that occur during the read process
-        } finally {
-            await disconnectDevice(); // Ensure the device is disDeviceConnected when finished
-        }
-    };
-
-    const existingRecordRef = useRef<any | undefined>(undefined);
-    // Function to handle the recording process
-    const handleRecord = async () => {
-        if (isRecordingRef.current) {
-            // Stop the recording if it is currently active
-            stopRecording();
-
-        } else {
-            // Start a new recording session
-            isRecordingRef.current = true;
-            const now = new Date();
-            recordingStartTime.current = Date.now();
-            setRecordingElapsedTime(Date.now());
-            setIsRecordButtonDisabled(true);
-            setIsDisplay(false);
-            const filename = `ChordsWeb-${now.getFullYear()}${String(now.getMonth() + 1).padStart(2, '0')}${String(now.getDate()).padStart(2, '0')}-` +
-                `${String(now.getHours()).padStart(2, '0')}${String(now.getMinutes()).padStart(2, '0')}${String(now.getSeconds()).padStart(2, '0')}.csv`;
-
-            currentFilenameRef.current = filename;
-        }
-    };
-
-    const stopRecording = async () => {
-        if (!recordingStartTime) {
-            toast.error("Recording start time was not captured.");
-            return;
-        }
-        isRecordingRef.current = false;
-        setRecordingElapsedTime(0);
-        setIsRecordButtonDisabled(false);
-        setIsDisplay(true);
-        // setRecordingStartTime(0);
-        recordingStartTime.current = 0;
-        existingRecordRef.current = undefined;
-        // Re-fetch datasets from IndexedDB after recording stops
-        const fetchData = async () => {
-            const data = await getFileCountFromIndexedDB();
-            setDatasets(data); // Update datasets with the latest data
-        };
-        // Call fetchData after stopping the recording
-        fetchData();
-    };
-
-    // Function to format time from seconds into a "MM:SS" string format
-    const formatTime = (milliseconds: number): string => {
-        const date = new Date(milliseconds);
-        const hours = String(date.getUTCHours()).padStart(2, '0');
-        const minutes = String(date.getUTCMinutes()).padStart(2, '0');
-        const seconds = String(date.getUTCSeconds()).padStart(2, '0');
-        return `${hours}:${minutes}:${seconds}`;
-    };
-
-    const deleteFilesByFilename = async (filename: string) => {
-        try {
-            const dbRequest = indexedDB.open("ChordsRecordings");
-
-            dbRequest.onsuccess = (event) => {
-                const db = (event.target as IDBOpenDBRequest).result;
-                const transaction = db.transaction("ChordsRecordings", "readwrite");
-                const store = transaction.objectStore("ChordsRecordings");
-
-                // Check if the "filename" index exists
-                if (!store.indexNames.contains("filename")) {
-                    console.error("Index 'filename' does not exist.");
-                    toast.error("Unable to delete files: index not found.");
-                    return;
-                }
-
-                const index = store.index("filename");
-                const deleteRequest = index.openCursor(IDBKeyRange.only(filename));
-
-                // Make this callback async
-                deleteRequest.onsuccess = async (event) => {
-                    const cursor = (event.target as IDBRequest<IDBCursorWithValue>).result;
-
-                    if (cursor) {
-                        cursor.delete(); // Delete the current record
-                        // Fetch the updated data and update state
-                        const data = await getFileCountFromIndexedDB();
-                        setDatasets(data); // Update datasets with the latest data
-                    } else {
-                        console.log(`No file found with filename: ${filename}`);
-                        toast.success("File deleted successfully.");
-                    }
-                };
-
-                deleteRequest.onerror = () => {
-                    console.error("Error during delete operation.");
-                    toast.error("Failed to delete the file. Please try again.");
-                };
-
-                transaction.oncomplete = () => {
-                    console.log("File deletion transaction completed.");
-                };
-
-                transaction.onerror = () => {
-                    console.error("Transaction failed during deletion.");
-                    toast.error("Failed to delete the file. Please try again.");
-                };
-            };
-
-            dbRequest.onerror = () => {
-                console.error("Failed to open IndexedDB database.");
-                toast.error("An error occurred while accessing the database.");
-            };
-        } catch (error) {
-            console.error("Error occurred during file deletion:", error);
-            toast.error("An unexpected error occurred. Please try again.");
-        }
-    };
-
-    // Function to delete all data from IndexedDB (for ZIP files or clear all)
-    const deleteAllDataFromIndexedDB = async () => {
-        return new Promise<void>((resolve, reject) => {
-            try {
-                const dbRequest = indexedDB.open("ChordsRecordings", 2);
-
-                dbRequest.onerror = (error) => {
-                    console.error("Failed to open IndexedDB:", error);
-                    reject(new Error("Failed to open database"));
-                };
-
-                dbRequest.onsuccess = (event) => {
-                    const db = (event.target as IDBOpenDBRequest).result;
-
-                    // Start a transaction and get the object store
-                    const transaction = db.transaction(["ChordsRecordings"], "readwrite");
-                    const store = transaction.objectStore("ChordsRecordings");
-
-                    // Clear all records from the store
-                    const clearRequest = store.clear();
-
-                    clearRequest.onsuccess = () => {
-                        // Close the database connection
-                        db.close();
-
-                        setDatasets([]);
-                        setPopoverVisible(false);
-                        toast.success("All files deleted successfully.");
-                        resolve();
-                    };
-
-                    clearRequest.onerror = (error) => {
-                        console.error("Failed to clear IndexedDB store:", error);
-                        toast.error("Failed to delete all files. Please try again.");
-                        reject(error);
-                    };
-
-                    transaction.onerror = (error) => {
-                        console.error("Transaction failed:", error);
-                        toast.error("Failed to delete all files. Please try again.");
-                        reject(error);
-                    };
-                };
-
-                dbRequest.onupgradeneeded = (event) => {
-                    const db = (event.target as IDBOpenDBRequest).result;
-
-                    // Create the object store if it doesn't exist
-                    if (!db.objectStoreNames.contains("ChordsRecordings")) {
-                        const store = db.createObjectStore("ChordsRecordings", {
-                            keyPath: "filename",
-
-                        });
-                        store.createIndex("filename", "filename", { unique: false });
-
-                    }
-                };
-
-            } catch (error) {
-                console.error("Error in deleteAllDataFromIndexedDB:", error);
-                reject(error);
-            }
-        });
-    };
-
-    return (
-        <div className="flex-none items-center justify-center pb-4 bg-g">
-            {/* Left-aligned section */}
-            <div className="absolute left-4 flex items-center mx-0 px-0 space-x-1">
-                {isRecordingRef.current && (
-                    <div className="flex items-center space-x-1 w-min">
-                        <button className="flex items-center justify-center px-1 py-2   select-none min-w-20 bg-primary text-destructive whitespace-nowrap rounded-xl"
+                        onChange={handleCustomTimeChange}
+                        className="w-20"
+                      />
+                      <Button
+                        variant="outline"
+                        size="sm"
+                        onClick={() => handleTimeSelection(null)}
+                      >
+                        <Infinity className="h-4 w-4" />
+                      </Button>
+                    </div>
+                  </div>
+                </PopoverContent>
+              </Popover>
+            </div>
+          </div>
+        )}
+      </div>
+
+      {/* Center-aligned buttons */}
+      <div className="flex gap-3 items-center justify-center">
+        {/* Connection button with tooltip */}
+        <TooltipProvider>
+          <Tooltip>
+            <TooltipTrigger asChild>
+              <Button
+                className="flex items-center justify-center gap-1 py-2 px-2 sm:py-3 sm:px-4 rounded-xl font-semibold"
+                onClick={isDeviceConnected ? disconnectDevice : connectToDevice}
+                disabled={isLoading} // Disable button during loading
+              >
+                {isLoading ? (
+                  <>
+                    <Loader size={17} className="animate-spin" /> {/* Spinning loader */}
+                    Connecting...
+                  </>
+                ) : isDeviceConnected ? (
+                  <>
+                    Disconnect
+                    <CircleX size={17} />
+                  </>
+                ) : (
+                  <>
+                    Connect
+                    <Cable size={17} />
+                  </>
+                )}
+              </Button>
+            </TooltipTrigger>
+            <TooltipContent>
+              <p>{isDeviceConnected ? "Disconnect Device" : "Connect Device"}</p>
+            </TooltipContent>
+          </Tooltip>
+        </TooltipProvider>
+
+
+        {/* Display (Play/Pause) button with tooltip */}
+        {isDeviceConnected && (
+          <div className="flex items-center gap-0.5 mx-0 px-0">
+            <Button
+              className="rounded-xl rounded-r-none"
+              onClick={handlePrevSnapshot}
+              disabled={isDisplay || clickCount >= enabledClicks}
+
+            >
+              <ArrowLeftToLine size={16} />
+            </Button>
+            <TooltipProvider>
+              <Tooltip>
+                <TooltipTrigger asChild>
+                  <Button className="rounded-xl rounded-l-none rounded-r-none" onClick={togglePause}>
+                    {isDisplay ? (
+                      <Pause className="h-5 w-5" />
+                    ) : (
+                      <Play className="h-5 w-5" />
+                    )}
+                  </Button>
+                </TooltipTrigger>
+                <TooltipContent>
+                  <p>
+                    {isDisplay ? "Pause Data Display" : "Resume Data Display"}
+                  </p>
+                </TooltipContent>
+              </Tooltip>
+            </TooltipProvider>
+            <Button
+              className="rounded-xl rounded-l-none"
+              onClick={handleNextSnapshot}
+              disabled={isDisplay || clickCount == 0}
+            >
+              <ArrowRightToLine size={16} />
+            </Button>
+          </div>
+        )}
+
+        {/* Record button with tooltip */}
+        {isDeviceConnected && (
+          <TooltipProvider>
+            <Tooltip>
+              <TooltipTrigger asChild>
+                <Button
+                  className="rounded-xl"
+                  onClick={handleRecord}
+
+                >
+                  {isRecordingRef.current ? (
+                    <CircleStop />
+                  ) : (
+                    <Circle fill="red" />
+                  )}
+                </Button>
+              </TooltipTrigger>
+              <TooltipContent>
+                <p>
+                  {!isRecordingRef.current
+                    ? "Start Recording"
+                    : "Stop Recording"}
+                </p>
+              </TooltipContent>
+            </Tooltip>
+          </TooltipProvider>
+        )}
+
+        {/* Save/Delete data buttons with tooltip */}
+        {isDeviceConnected && (
+          <TooltipProvider>
+            <div className="flex">
+              <Popover>
+                <PopoverTrigger asChild>
+                  <Button className="rounded-xl p-4">
+                    <FileArchive size={16} />
+                  </Button>
+                </PopoverTrigger>
+                <PopoverContent className="p-4 text-base shadow-lg rounded-xl w-full">
+                  <div className="space-y-4">
+                    {/* List each file with download and delete actions */}
+                    {datasets.length > 0 ? (
+                      datasets.map((dataset) => (
+                        <div key={dataset} className="flex justify-between items-center">
+                          {/* Display the filename directly */}
+                          <span className=" mr-4">
+                            {dataset}
+                          </span>
+
+                          <div className="flex space-x-2">
+                            {/* Save file by filename */}
+                            <Button
+                              onClick={() => saveDataByFilename(dataset, canvasCount, selectedChannels)}
+                              className="rounded-xl px-4"
+                            >
+                              <Download size={16} />
+                            </Button>
+
+                            {/* Delete file by filename */}
+                            <Button
+                              onClick={() => {
+                                deleteFilesByFilename(dataset);
+                              }}
+                              className="rounded-xl px-4"
+                            >
+                              <Trash2 size={16} />
+                            </Button>
+
+                          </div>
+                        </div>
+                      ))
+                    ) : (
+                      <p className="text-base ">No datasets available</p>
+                    )}
+                    {/* Download all as ZIP and delete all options */}
+                    {datasets.length > 0 && (
+                      <div className="flex justify-between mt-4">
+                        <Button
+                          onClick={saveAllDataAsZip}
+                          className="rounded-xl p-2 w-full mr-2"
                         >
-                            {formatTime(recordingElapsedTime)}
-                        </button>
-                        <Separator orientation="vertical" className="bg-primary h-9 " />
-                        <div>
-                            <Popover
-                                open={isEndTimePopoverOpen}
-                                onOpenChange={setIsEndTimePopoverOpen}
-                            >
-                                <PopoverTrigger asChild>
-                                    <Button
-                                        className="flex items-center justify-center px-1 py-2   select-none min-w-10  text-destructive whitespace-nowrap rounded-xl"
-                                        variant="destructive"
-                                    >
-                                        {endTimeRef.current === null ? (
-                                            <Infinity className="h-5 w-5 text-primary" />
-                                        ) : (
-                                            <div className="text-sm text-primary font-medium">
-                                                {formatTime(endTimeRef.current)}
-                                            </div>
-                                        )}
-                                    </Button>
-                                </PopoverTrigger>
-                                <PopoverContent className="w-64 p-4 mx-4">
-                                    <div className="flex flex-col space-y-4">
-                                        <div className="text-sm font-medium">
-                                            Set End Time (minutes)
-                                        </div>
-                                        <div className="grid grid-cols-4 gap-2">
-                                            {[1, 10, 20, 30].map((time) => (
-                                                <Button
-                                                    key={time}
-                                                    variant="outline"
-                                                    size="sm"
-                                                    onClick={() => handleTimeSelection(time)}
-                                                >
-                                                    {time}
-                                                </Button>
-                                            ))}
-                                        </div>
-                                        <div className="flex space-x-2 items-center">
-                                            <Input
-                                                type="text"
-                                                inputMode="numeric"
-                                                pattern="[0-9]*"
-                                                placeholder="Custom"
-                                                value={customTime}
-                                                onBlur={handleCustomTimeSet}
-                                                onKeyDown={(e) =>
-                                                    e.key === "Enter" && handleCustomTimeSet()
-                                                }
-                                                onChange={handleCustomTimeChange}
-                                                className="w-20"
-                                            />
-                                            <Button
-                                                variant="outline"
-                                                size="sm"
-                                                onClick={() => handleTimeSelection(null)}
-                                            >
-                                                <Infinity className="h-4 w-4" />
-                                            </Button>
-                                        </div>
-                                    </div>
-                                </PopoverContent>
-                            </Popover>
-                        </div>
-                    </div>
-                )}
+                          Download All as Zip
+                        </Button>
+                        <Button
+                          onClick={deleteAllDataFromIndexedDB}
+                          className="rounded-xl p-2 w-full"
+                        >
+                          Delete All
+                        </Button>
+                      </div>
+                    )}
+                  </div>
+                </PopoverContent>
+              </Popover>
             </div>
-
-            {/* Center-aligned buttons */}
-            <div className="flex gap-3 items-center justify-center">
-                {/* Connection button with tooltip */}
-                <TooltipProvider>
-                    <Tooltip>
-                        <TooltipTrigger asChild>
-                            <Button
-                                className="flex items-center justify-center gap-1 py-2 px-2 sm:py-3 sm:px-4 rounded-xl font-semibold"
-                                onClick={isDeviceConnected ? disconnectDevice : connectToDevice}
-                                disabled={isLoading} // Disable button during loading
-                            >
-                                {isLoading ? (
-                                    <>
-                                        <Loader size={17} className="animate-spin" /> {/* Spinning loader */}
-                                        Connecting...
-                                    </>
-                                ) : isDeviceConnected ? (
-                                    <>
-                                        Disconnect
-                                        <CircleX size={17} />
-                                    </>
-                                ) : (
-                                    <>
-                                        Connect
-                                        <Cable size={17} />
-                                    </>
-                                )}
-                            </Button>
-                        </TooltipTrigger>
-                        <TooltipContent>
-                            <p>{isDeviceConnected ? "Disconnect Device" : "Connect Device"}</p>
-                        </TooltipContent>
-                    </Tooltip>
-                </TooltipProvider>
-
-
-                {/* Display (Play/Pause) button with tooltip */}
-                {isDeviceConnected && (
-                    <div className="flex items-center gap-0.5 mx-0 px-0">
-                        <Button
-                            className="rounded-xl rounded-r-none"
-                            onClick={handlePrevSnapshot}
-                            disabled={isDisplay || clickCount >= enabledClicks}
-
-                        >
-                            <ArrowLeftToLine size={16} />
-                        </Button>
-                        <TooltipProvider>
-                            <Tooltip>
-                                <TooltipTrigger asChild>
-                                    <Button className="rounded-xl rounded-l-none rounded-r-none" onClick={togglePause}>
-                                        {isDisplay ? (
-                                            <Pause className="h-5 w-5" />
-                                        ) : (
-                                            <Play className="h-5 w-5" />
-                                        )}
-                                    </Button>
-                                </TooltipTrigger>
-                                <TooltipContent>
-                                    <p>
-                                        {isDisplay ? "Pause Data Display" : "Resume Data Display"}
-                                    </p>
-                                </TooltipContent>
-                            </Tooltip>
-                        </TooltipProvider>
-                        <Button
-                            className="rounded-xl rounded-l-none"
-                            onClick={handleNextSnapshot}
-                            disabled={isDisplay || clickCount == 0}
-                        >
-                            <ArrowRightToLine size={16} />
-                        </Button>
-                    </div>
-                )}
-
-                {/* Record button with tooltip */}
-                {isDeviceConnected && (
-                    <TooltipProvider>
-                        <Tooltip>
-                            <TooltipTrigger asChild>
-                                <Button
-                                    className="rounded-xl"
-                                    onClick={handleRecord}
-
-                                >
-                                    {isRecordingRef.current ? (
-                                        <CircleStop />
-                                    ) : (
-                                        <Circle fill="red" />
-                                    )}
-                                </Button>
-                            </TooltipTrigger>
-                            <TooltipContent>
-                                <p>
-                                    {!isRecordingRef.current
-                                        ? "Start Recording"
-                                        : "Stop Recording"}
-                                </p>
-                            </TooltipContent>
-                        </Tooltip>
-                    </TooltipProvider>
-                )}
-
-                {/* Save/Delete data buttons with tooltip */}
-                {isDeviceConnected && (
-                    <TooltipProvider>
-                        <div className="flex">
-                            <Popover>
-                                <PopoverTrigger asChild>
-                                    <Button className="rounded-xl p-4">
-                                        <FileArchive size={16} />
-                                    </Button>
-                                </PopoverTrigger>
-                                <PopoverContent className="p-4 text-base shadow-lg rounded-xl w-full">
-                                    <div className="space-y-4">
-                                        {/* List each file with download and delete actions */}
-                                        {datasets.length > 0 ? (
-                                            datasets.map((dataset) => (
-                                                <div key={dataset} className="flex justify-between items-center">
-                                                    {/* Display the filename directly */}
-                                                    <span className=" mr-4">
-                                                        {dataset}
-                                                    </span>
-
-                                                    <div className="flex space-x-2">
-                                                        {/* Save file by filename */}
-                                                        <Button
-                                                            onClick={() => saveDataByFilename(dataset, canvasCount, selectedChannels)}
-                                                            className="rounded-xl px-4"
-                                                        >
-                                                            <Download size={16} />
-                                                        </Button>
-
-                                                        {/* Delete file by filename */}
-                                                        <Button
-                                                            onClick={() => {
-                                                                deleteFilesByFilename(dataset);
-                                                            }}
-                                                            className="rounded-xl px-4"
-                                                        >
-                                                            <Trash2 size={16} />
-                                                        </Button>
-
-                                                    </div>
-                                                </div>
-                                            ))
-                                        ) : (
-                                            <p className="text-base ">No datasets available</p>
-                                        )}
-                                        {/* Download all as ZIP and delete all options */}
-                                        {datasets.length > 0 && (
-                                            <div className="flex justify-between mt-4">
-                                                <Button
-                                                    onClick={saveAllDataAsZip}
-                                                    className="rounded-xl p-2 w-full mr-2"
-                                                >
-                                                    Download All as Zip
-                                                </Button>
-                                                <Button
-                                                    onClick={deleteAllDataFromIndexedDB}
-                                                    className="rounded-xl p-2 w-full"
-                                                >
-                                                    Delete All
-                                                </Button>
-                                            </div>
-                                        )}
-                                    </div>
-                                </PopoverContent>
-                            </Popover>
-                        </div>
-                    </TooltipProvider>
-                )}
-
-                {isDeviceConnected && (
-                    <Popover
-                        open={isFilterPopoverOpen}
-                        onOpenChange={setIsFilterPopoverOpen}
-                    >
-                        <PopoverTrigger asChild>
-                            <Button
-                                className="flex items-center justify-center px-3 py-2 select-none min-w-12 whitespace-nowrap rounded-xl"
-                                disabled={!isDisplay}
-
-                            >
-                                Filter
-                            </Button>
-                        </PopoverTrigger>
-                        <PopoverContent className="w-50 p-4 mx-4 mb-2">
-                            <div className="flex flex-col ">
-                                <div className="flex items-center pb-2 ">
-                                    {/* Filter Name */}
-                                    <div className="text-sm font-semibold w-12"><ReplaceAll size={20} /></div>
-                                    {/* Buttons */}
-                                    <div className="flex space-x-2">
-                                        <div className="flex items-center border border-input rounded-xl mx-0 px-0">
-                                            <Button
-                                                variant="outline"
-                                                size="sm"
-                                                onClick={() => removeEXGFilterFromAllChannels(Array.from({ length: maxCanvasCountRef.current }, (_, i) => i))}
-                                                className={`rounded-xl rounded-r-none border-0
+          </TooltipProvider>
+        )}
+
+        {isDeviceConnected && (
+          <Popover
+            open={isFilterPopoverOpen}
+            onOpenChange={setIsFilterPopoverOpen}
+          >
+            <PopoverTrigger asChild>
+              <Button
+                className="flex items-center justify-center px-3 py-2 select-none min-w-12 whitespace-nowrap rounded-xl"
+                disabled={!isDisplay}
+
+              >
+                Filter
+              </Button>
+            </PopoverTrigger>
+            <PopoverContent className="w-50 p-4 mx-4 mb-2">
+              <div className="flex flex-col ">
+                <div className="flex items-center pb-2 ">
+                  {/* Filter Name */}
+                  <div className="text-sm font-semibold w-12"><ReplaceAll size={20} /></div>
+                  {/* Buttons */}
+                  <div className="flex space-x-2">
+                    <div className="flex items-center border border-input rounded-xl mx-0 px-0">
+                      <Button
+                        variant="outline"
+                        size="sm"
+                        onClick={() => removeEXGFilterFromAllChannels(Array.from({ length: maxCanvasCountRef.current }, (_, i) => i))}
+                        className={`rounded-xl rounded-r-none border-0
                         ${Object.keys(appliedEXGFiltersRef.current).length === 0
-                                                        ? "bg-red-700 hover:bg-white-500 hover:text-white text-white" // Disabled background
-                                                        : "bg-white-500" // Active background
-                                                    }`}
-                                            >
-                                                <CircleOff size={17} />
-                                            </Button>
-                                            <Button
-                                                variant="outline"
-                                                size="sm"
-                                                onClick={() => applyEXGFilterToAllChannels(Array.from({ length: maxCanvasCountRef.current }, (_, i) => i), 4)}
-                                                className={`flex items-center justify-center px-3 py-2 rounded-none select-none border-0
+                            ? "bg-red-700 hover:bg-white-500 hover:text-white text-white" // Disabled background
+                            : "bg-white-500" // Active background
+                          }`}
+                      >
+                        <CircleOff size={17} />
+                      </Button>
+                      <Button
+                        variant="outline"
+                        size="sm"
+                        onClick={() => applyEXGFilterToAllChannels(Array.from({ length: maxCanvasCountRef.current }, (_, i) => i), 4)}
+                        className={`flex items-center justify-center px-3 py-2 rounded-none select-none border-0
                         ${Object.keys(appliedEXGFiltersRef.current).length === maxCanvasCountRef.current && Object.values(appliedEXGFiltersRef.current).every((value) => value === 4)
-<<<<<<< HEAD
-                                                        ? "bg-green-700 hover:bg-white-500 text-white hover:text-white" // Disabled background
-                                                        : "bg-white-500" // Active background
-                                                    }`}
-                                            >
-                                                <BicepsFlexed size={17} />
-                                            </Button> <Button
-                                                variant="outline"
-                                                size="sm"
-                                                onClick={() => applyEXGFilterToAllChannels(Array.from({ length: maxCanvasCountRef.current }, (_, i) => i), 3)}
-                                                className={`flex items-center justify-center px-3 py-2 rounded-none select-none border-0
-                        ${Object.keys(appliedEXGFiltersRef.current).length === maxCanvasCountRef.current && Object.values(appliedEXGFiltersRef.current).every((value) => value === 3)
-                                                        ? "bg-green-700 hover:bg-white-500 text-white hover:text-white" // Disabled background
-                                                        : "bg-white-500" // Active background
-                                                    }`}
-                                            >
-                                                <Brain size={17} />
-                                            </Button> <Button
-                                                variant="outline"
-                                                size="sm"
-                                                onClick={() => applyEXGFilterToAllChannels(Array.from({ length: maxCanvasCountRef.current }, (_, i) => i), 1)}
-                                                className={`flex items-center justify-center px-3 py-2 rounded-none select-none border-0
-=======
                             ? "bg-green-700 hover:bg-white-500 text-white hover:text-white" // Disabled background
                             : "bg-white-500" // Active background
                           }`}
@@ -1515,185 +1431,154 @@
                         size="sm"
                         onClick={() => applyEXGFilterToAllChannels(Array.from({ length: maxCanvasCountRef.current }, (_, i) => i), 1)}
                         className={`flex items-center justify-center px-3 py-2 rounded-none select-none border-0
->>>>>>> b9e37dfb
                         ${Object.keys(appliedEXGFiltersRef.current).length === maxCanvasCountRef.current && Object.values(appliedEXGFiltersRef.current).every((value) => value === 1)
-                                                        ? "bg-green-700 hover:bg-white-500 text-white hover:text-white" // Disabled background
-                                                        : "bg-white-500" // Active background
-                                                    }`}
-                                            >
-                                                <Heart size={17} />
-                                            </Button> <Button
-                                                variant="outline"
-                                                size="sm"
-                                                onClick={() => applyEXGFilterToAllChannels(Array.from({ length: maxCanvasCountRef.current }, (_, i) => i), 2)}
-                                                className={`rounded-xl rounded-l-none border-0
+                            ? "bg-green-700 hover:bg-white-500 text-white hover:text-white" // Disabled background
+                            : "bg-white-500" // Active background
+                          }`}
+                      >
+                        <Heart size={17} />
+                      </Button> <Button
+                        variant="outline"
+                        size="sm"
+                        onClick={() => applyEXGFilterToAllChannels(Array.from({ length: maxCanvasCountRef.current }, (_, i) => i), 2)}
+                        className={`rounded-xl rounded-l-none border-0
                         ${Object.keys(appliedEXGFiltersRef.current).length === maxCanvasCountRef.current && Object.values(appliedEXGFiltersRef.current).every((value) => value === 2)
-                                                        ? "bg-green-700 hover:bg-white-500 text-white hover:text-white" // Disabled background
-                                                        : "bg-white-500" // Active background
-                                                    }`}
-                                            >
-                                                <Eye size={17} />
-                                            </Button>
-                                        </div>
-                                        <div className="flex border border-input rounded-xl items-center mx-0 px-0">
-                                            <Button
-                                                variant="outline"
-                                                size="sm"
-                                                onClick={() => removeNotchFromAllChannels(Array.from({ length: maxCanvasCountRef.current }, (_, i) => i))}
-                                                className={`rounded-xl rounded-r-none border-0
+                            ? "bg-green-700 hover:bg-white-500 text-white hover:text-white" // Disabled background
+                            : "bg-white-500" // Active background
+                          }`}
+                      >
+                        <Eye size={17} />
+                      </Button>
+                    </div>
+                    <div className="flex border border-input rounded-xl items-center mx-0 px-0">
+                      <Button
+                        variant="outline"
+                        size="sm"
+                        onClick={() => removeNotchFromAllChannels(Array.from({ length: maxCanvasCountRef.current }, (_, i) => i))}
+                        className={`rounded-xl rounded-r-none border-0
                           ${Object.keys(appliedFiltersRef.current).length === 0
-                                                        ? "bg-red-700 hover:bg-white-500 hover:text-white text-white" // Disabled background
-                                                        : "bg-white-500" // Active background
-                                                    }`}
-                                            >
-                                                <CircleOff size={17} />
-                                            </Button>
-
-                                            <Button
-                                                variant="outline"
-                                                size="sm"
-                                                onClick={() => applyFilterToAllChannels(Array.from({ length: maxCanvasCountRef.current }, (_, i) => i), 1)}
-                                                className={`flex items-center justify-center px-3 py-2 rounded-none select-none border-0
+                            ? "bg-red-700 hover:bg-white-500 hover:text-white text-white" // Disabled background
+                            : "bg-white-500" // Active background
+                          }`}
+                      >
+                        <CircleOff size={17} />
+                      </Button>
+
+                      <Button
+                        variant="outline"
+                        size="sm"
+                        onClick={() => applyFilterToAllChannels(Array.from({ length: maxCanvasCountRef.current }, (_, i) => i), 1)}
+                        className={`flex items-center justify-center px-3 py-2 rounded-none select-none border-0
                           ${Object.keys(appliedFiltersRef.current).length === maxCanvasCountRef.current && Object.values(appliedFiltersRef.current).every((value) => value === 1)
-                                                        ? "bg-green-700 hover:bg-white-500 text-white hover:text-white" // Disabled background
-                                                        : "bg-white-500" // Active background
-                                                    }`}
-                                            >
-                                                50Hz
-                                            </Button>
-                                            <Button
-                                                variant="outline"
-                                                size="sm"
-                                                onClick={() => applyFilterToAllChannels(Array.from({ length: maxCanvasCountRef.current }, (_, i) => i), 2)}
-                                                className={`rounded-xl rounded-l-none border-0
+                            ? "bg-green-700 hover:bg-white-500 text-white hover:text-white" // Disabled background
+                            : "bg-white-500" // Active background
+                          }`}
+                      >
+                        50Hz
+                      </Button>
+                      <Button
+                        variant="outline"
+                        size="sm"
+                        onClick={() => applyFilterToAllChannels(Array.from({ length: maxCanvasCountRef.current }, (_, i) => i), 2)}
+                        className={`rounded-xl rounded-l-none border-0
                           ${Object.keys(appliedFiltersRef.current).length === maxCanvasCountRef.current && Object.values(appliedFiltersRef.current).every((value) => value === 2)
-                                                        ? "bg-green-700 hover:bg-white-500 text-white hover:text-white" // Disabled background
-                                                        : "bg-white-500" // Active background
-                                                    }`}
-                                            >
-                                                60Hz
-                                            </Button>
-                                        </div>
-                                    </div>
-                                </div>
-                                <div className="flex flex-col space-y-2">
-                                    {channelNamesfil.map((filterName, index) => (
-                                        <div key={filterName} className="flex items-center">
-                                            {/* Filter Name */}
-                                            <div className="text-sm font-semibold w-12">{filterName}</div>
-                                            {/* Buttons */}
-                                            <div className="flex space-x-2">
-                                                <div className="flex border border-input rounded-xl items-center mx-0 px-0">
-                                                    <Button
-                                                        variant="outline"
-                                                        size="sm"
-                                                        onClick={() => removeEXGFilter(index)}
-                                                        className={`rounded-xl rounded-r-none border-l-none border-0
+                            ? "bg-green-700 hover:bg-white-500 text-white hover:text-white" // Disabled background
+                            : "bg-white-500" // Active background
+                          }`}
+                      >
+                        60Hz
+                      </Button>
+                    </div>
+                  </div>
+                </div>
+                <div className="flex flex-col space-y-2">
+                  {channelNamesfil.map((filterName, index) => (
+                    <div key={filterName} className="flex items-center">
+                      {/* Filter Name */}
+                      <div className="text-sm font-semibold w-12">{filterName}</div>
+                      {/* Buttons */}
+                      <div className="flex space-x-2">
+                        <div className="flex border border-input rounded-xl items-center mx-0 px-0">
+                          <Button
+                            variant="outline"
+                            size="sm"
+                            onClick={() => removeEXGFilter(index)}
+                            className={`rounded-xl rounded-r-none border-l-none border-0
                                                         ${appliedEXGFiltersRef.current[index] === undefined
-                                                                ? "bg-red-700 hover:bg-white-500 hover:text-white text-white" // Disabled background
-                                                                : "bg-white-500" // Active background
-                                                            }`}
-                                                    >
-                                                        <CircleOff size={17} />
-                                                    </Button>
-                                                    <Button
-                                                        variant="outline"
-                                                        size="sm"
-                                                        onClick={() => handleFrequencySelectionEXG(index, 4)}
-                                                        className={`flex items-center justify-center px-3 py-2 rounded-none select-none border-0
+                                ? "bg-red-700 hover:bg-white-500 hover:text-white text-white" // Disabled background
+                                : "bg-white-500" // Active background
+                              }`}
+                          >
+                            <CircleOff size={17} />
+                          </Button>
+                          <Button
+                            variant="outline"
+                            size="sm"
+                            onClick={() => handleFrequencySelectionEXG(index, 4)}
+                            className={`flex items-center justify-center px-3 py-2 rounded-none select-none border-0
                                                         ${appliedEXGFiltersRef.current[index] === 4
-                                                                ? "bg-green-700 hover:bg-white-500 text-white hover:text-white" // Disabled background
-                                                                : "bg-white-500" // Active background
-                                                            }`}
-                                                    >
-                                                        <BicepsFlexed size={17} />
-                                                    </Button>
-                                                    <Button
-                                                        variant="outline"
-                                                        size="sm"
-                                                        onClick={() => handleFrequencySelectionEXG(index, 3)}
-                                                        className={`flex items-center justify-center px-3 py-2 rounded-none select-none border-0
+                                ? "bg-green-700 hover:bg-white-500 text-white hover:text-white" // Disabled background
+                                : "bg-white-500" // Active background
+                              }`}
+                          >
+                            <BicepsFlexed size={17} />
+                          </Button>
+                          <Button
+                            variant="outline"
+                            size="sm"
+                            onClick={() => handleFrequencySelectionEXG(index, 3)}
+                            className={`flex items-center justify-center px-3 py-2 rounded-none select-none border-0
                                                       ${appliedEXGFiltersRef.current[index] === 3
-                                                                ? "bg-green-700 hover:bg-white-500 text-white hover:text-white" // Disabled background
-                                                                : "bg-white-500" // Active background
-                                                            }`}
-                                                    >
-                                                        <Brain size={17} />
-                                                    </Button>
-                                                    <Button
-                                                        variant="outline"
-                                                        size="sm"
-                                                        onClick={() => handleFrequencySelectionEXG(index, 1)}
-                                                        className={`flex items-center justify-center px-3 py-2 rounded-none select-none border-0
+                                ? "bg-green-700 hover:bg-white-500 text-white hover:text-white" // Disabled background
+                                : "bg-white-500" // Active background
+                              }`}
+                          >
+                            <Brain size={17} />
+                          </Button>
+                          <Button
+                            variant="outline"
+                            size="sm"
+                            onClick={() => handleFrequencySelectionEXG(index, 1)}
+                            className={`flex items-center justify-center px-3 py-2 rounded-none select-none border-0
                                                         ${appliedEXGFiltersRef.current[index] === 1
-                                                                ? "bg-green-700 hover:bg-white-500 text-white hover:text-white" // Disabled background
-                                                                : "bg-white-500" // Active background
-                                                            }`}
-                                                    >
-                                                        <Heart size={17} />
-                                                    </Button>
-                                                    <Button
-                                                        variant="outline"
-                                                        size="sm"
-                                                        onClick={() => handleFrequencySelectionEXG(index, 2)}
-                                                        className={`rounded-xl rounded-l-none border-0
+                                ? "bg-green-700 hover:bg-white-500 text-white hover:text-white" // Disabled background
+                                : "bg-white-500" // Active background
+                              }`}
+                          >
+                            <Heart size={17} />
+                          </Button>
+                          <Button
+                            variant="outline"
+                            size="sm"
+                            onClick={() => handleFrequencySelectionEXG(index, 2)}
+                            className={`rounded-xl rounded-l-none border-0
                                                         ${appliedEXGFiltersRef.current[index] === 2
-                                                                ? "bg-green-700 hover:bg-white-500 text-white hover:text-white" // Disabled background
-                                                                : "bg-white-500" // Active background
-                                                            }`}
-                                                    >
-                                                        <Eye size={17} />
-                                                    </Button>
-                                                </div>
-                                                <div className="flex border border-input rounded-xl items-center mx-0 px-0">
-                                                    <Button
-                                                        variant="outline"
-                                                        size="sm"
-                                                        onClick={() => removeNotchFilter(index)}
-                                                        className={`rounded-xl rounded-r-none border-0
+                                ? "bg-green-700 hover:bg-white-500 text-white hover:text-white" // Disabled background
+                                : "bg-white-500" // Active background
+                              }`}
+                          >
+                            <Eye size={17} />
+                          </Button>
+                        </div>
+                        <div className="flex border border-input rounded-xl items-center mx-0 px-0">
+                          <Button
+                            variant="outline"
+                            size="sm"
+                            onClick={() => removeNotchFilter(index)}
+                            className={`rounded-xl rounded-r-none border-0
                                                         ${appliedFiltersRef.current[index] === undefined
-                                                                ? "bg-red-700 hover:bg-white-500 hover:text-white text-white" // Disabled background
-                                                                : "bg-white-500" // Active background
-                                                            }`}
-                                                    >
-                                                        <CircleOff size={17} />
-                                                    </Button>
-                                                    <Button
-                                                        variant="outline"
-                                                        size="sm"
-                                                        onClick={() => handleFrequencySelection(index, 1)}
-                                                        className={`flex items-center justify-center px-3 py-2 rounded-none select-none border-0
+                                ? "bg-red-700 hover:bg-white-500 hover:text-white text-white" // Disabled background
+                                : "bg-white-500" // Active background
+                              }`}
+                          >
+                            <CircleOff size={17} />
+                          </Button>
+                          <Button
+                            variant="outline"
+                            size="sm"
+                            onClick={() => handleFrequencySelection(index, 1)}
+                            className={`flex items-center justify-center px-3 py-2 rounded-none select-none border-0
                                                         ${appliedFiltersRef.current[index] === 1
-<<<<<<< HEAD
-                                                                ? "bg-green-700 hover:bg-white-500 text-white hover:text-white" // Disabled background
-                                                                : "bg-white-500" // Active background
-                                                            }`}
-                                                    >
-                                                        50Hz
-                                                    </Button>
-                                                    <Button
-                                                        variant="outline"
-                                                        size="sm"
-                                                        onClick={() => handleFrequencySelection(index, 2)}
-                                                        className={
-                                                            `rounded-xl rounded-l-none border-0 ${appliedFiltersRef.current[index] === 2
-                                                                ? "bg-green-700 hover:bg-white-500 text-white hover:text-white "
-                                                                : "bg-white-500 animate-fade-in-right"
-                                                            }`
-                                                        }
-                                                    >
-                                                        60Hz
-                                                    </Button>
-                                                </div>
-                                            </div>
-                                        </div>
-                                    ))}
-                                </div>
-                            </div>
-                        </PopoverContent>
-                    </Popover>
-                )}
-=======
                                 ? "bg-green-700 hover:bg-white-500 text-white hover:text-white" // Disabled background
                                 : "bg-white-500" // Active background
                               }`}
@@ -1722,7 +1607,8 @@
             </PopoverContent>
           </Popover>
         )}
-        {isConnected && (
+
+        {isDeviceConnected && (
           <Popover>
             <PopoverTrigger asChild>
               <Button className="flex items-center justify-center select-none whitespace-nowrap rounded-lg">
@@ -1752,173 +1638,9 @@
                           >
                             {isAllEnabledSelected ? "RESET" : "Select All"}
                           </button>
->>>>>>> b9e37dfb
-
-
-<<<<<<< HEAD
-
-                {isDeviceConnected && (
-                    <Popover>
-                        <PopoverTrigger asChild>
-                            <Button className="flex items-center justify-center select-none whitespace-nowrap rounded-lg">
-                                <Settings size={16} />
-                            </Button>
-                        </PopoverTrigger>
-                        <PopoverContent className="w-[30rem] p-4 rounded-md shadow-md text-sm">
-                            <TooltipProvider>
-                                <div className="space-y-6">
-                                    {/* Channel Selection */}
-                                    <div className="flex items-center justify-center rounded-lg mb-[2.5rem]">
-                                        <div className=" w-full">
-                                            <div className="absolute inset-0 rounded-lg border-gray-300 dark:border-gray-600 opacity-50 pointer-events-none"></div>
-                                            <div className="relative">
-                                                {/* Heading and Select All Button */}
-                                                <div className="flex items-center justify-between mb-4">
-                                                    <h3 className="text-xs font-semibold text-gray-500">
-                                                        <span className="font-bold text-gray-600">Channels Count:</span> {selectedChannels.length}
-                                                    </h3>
-                                                    <button
-                                                        onClick={handleSelectAllToggle}
-                                                        className={`px-4 py-1 text-xs font-light rounded-lg transition ${isSelectAllDisabled
-                                                            ? "text-gray-400 bg-gray-200 dark:bg-gray-700 dark:text-gray-500 cursor-not-allowed"
-                                                            : "text-white bg-black hover:bg-gray-700 dark:bg-white dark:text-black dark:border dark:border-gray-500 dark:hover:bg-primary/70"
-                                                            }`}
-                                                        disabled={isSelectAllDisabled}
-                                                    >
-                                                        {isAllEnabledSelected ? "RESET" : "Select All"}
-                                                    </button>
-
-                                                </div>
-
-                                                {/* Button Grid */}
-                                                <div id="button-container" className="relative space-y-2 rounded-lg">
-                                                    {Array.from({ length: 2 }).map((_, container) => (
-                                                        <div
-                                                            key={container}
-                                                            className={`grid grid-cols-8 gap-2`}
-                                                        >
-                                                            {Array.from({ length: 8 }).map((_, col) => {
-                                                                const index = container * 8 + col;
-                                                                const isChannelDisabled = index >= maxCanvasCountRef.current;
-
-                                                                const buttonColors = [
-                                                                    "bg-custom-1", "bg-custom-2", "bg-custom-3", "bg-custom-4",
-                                                                    "bg-custom-5", "bg-custom-6", "bg-custom-7", "bg-custom-8",
-                                                                    "bg-custom-9", "bg-custom-10", "bg-custom-11", "bg-custom-12",
-                                                                    "bg-custom-13", "bg-custom-14", "bg-custom-15", "bg-custom-16",
-                                                                ];
-
-                                                                const backgroundColorClass = buttonColors[index % buttonColors.length];
-                                                                const buttonClass = isChannelDisabled
-                                                                    ? isDarkMode
-                                                                        ? "bg-[#030c21] text-gray-700 cursor-not-allowed"
-                                                                        : "bg-gray-200 text-gray-400 cursor-not-allowed"
-                                                                    : selectedChannels.includes(index + 1)
-                                                                        ? `${backgroundColorClass} text-white`
-                                                                        : "bg-white text-black hover:bg-gray-100";
-
-                                                                const isFirstInRow = col === 0;
-                                                                const isLastInRow = col === 7;
-                                                                const isFirstContainer = container === 0;
-                                                                const isLastContainer = container === 1;
-
-                                                                // Adjust rounded corners for each container individually
-                                                                const roundedClass = `${isFirstInRow && isFirstContainer ? "rounded-tl-lg" : ""} 
-                                                               ${isLastInRow && isFirstContainer ? "rounded-tr-lg" : ""} 
-                                                               ${isFirstInRow && isLastContainer ? "rounded-bl-lg" : ""} 
-                                                               ${isLastInRow && isLastContainer ? "rounded-br-lg" : ""}`;
-
-                                                                return (
-                                                                    <button
-                                                                        key={index}
-                                                                        onClick={() => !isChannelDisabled && toggleChannel(index + 1)}
-                                                                        disabled={isChannelDisabled || isRecordButtonDisabled}
-                                                                        className={`w-full h-8 text-xs font-medium py-1 border-[0.05px] border-gray-300 dark:border-gray-600 transition-colors duration-200 ${buttonClass} ${roundedClass}`}
-                                                                    >
-                                                                        {`CH${index + 1}`}
-                                                                    </button>
-                                                                );
-                                                            })}
-                                                        </div>
-                                                    ))}
-                                                </div>
-                                            </div>
-                                        </div>
-                                    </div>
-
-                                    {/* Zoom Controls */}
-                                    <div className="relative w-full flex flex-col items-start text-sm mb-[2rem]">
-                                        <p className="absolute top-[-1.2rem] left-0 text-xs font-semibold text-gray-500">
-                                            <span className="font-bold text-gray-600">Zoom Level:</span> {Zoom}x
-                                        </p>
-                                        <div className="relative w-[28rem] flex items-center rounded-lg py-2 border border-gray-300 dark:border-gray-600 mb-4">
-                                            {/* Button for setting Zoom to 1 */}
-                                            <button
-                                                className="text-gray-700 dark:text-gray-400 mx-1 px-2 py-1 border rounded hover:bg-gray-200 dark:hover:bg-gray-700"
-                                                onClick={() => SetZoom(1)}
-                                            >
-                                                1
-                                            </button>
-
-                                            <input
-                                                type="range"
-                                                min="1"
-                                                max="10"
-                                                value={Zoom}
-                                                onChange={(e) => SetZoom(Number(e.target.value))}
-                                                style={{
-                                                    background: `linear-gradient(to right, rgb(101, 136, 205) ${((Zoom - 1) / 9) * 100}%, rgb(165, 165, 165) ${((Zoom - 1) / 9) * 11}%)`,
-                                                }}
-                                                className="flex-1 h-[0.15rem] rounded-full appearance-none bg-gray-800 focus:outline-none focus:ring-0 slider-input"
-                                            />
-
-                                            {/* Button for setting Zoom to 10 */}
-                                            <button
-                                                className="text-gray-700 dark:text-gray-400 mx-2 px-2 py-1 border rounded hover:bg-gray-200 dark:hover:bg-gray-700"
-                                                onClick={() => SetZoom(10)}
-                                            >
-                                                10
-                                            </button>
-                                            <style jsx>{` input[type="range"]::-webkit-slider-thumb { -webkit-appearance: none; appearance: none; width: 15px; height: 15px;
-                                            background-color: rgb(101, 136, 205); border-radius: 50%; cursor: pointer; } `}</style>
-                                        </div>
-                                    </div>
-
-                                    {/* Time-Base Selection */}
-                                    <div className="relative w-full flex flex-col items-start mt-3 text-sm">
-                                        <p className="absolute top-[-1.2rem] left-0 text-xs font-semibold text-gray-500">
-                                            <span className="font-bold text-gray-600">Time Base:</span> {timeBase} Seconds
-                                        </p>
-                                        <div className="relative w-[28rem] flex items-center rounded-lg py-2 border border-gray-300 dark:border-gray-600">
-                                            {/* Button for setting Time Base to 1 */}
-                                            <button
-                                                className="text-gray-700 dark:text-gray-400 mx-1 px-2 py-1 border rounded hover:bg-gray-200 dark:hover:bg-gray-700"
-                                                onClick={() => setTimeBase(1)}
-                                            >
-                                                1
-                                            </button>
-
-                                            <input
-                                                type="range"
-                                                min="1"
-                                                max="10"
-                                                value={timeBase}
-                                                onChange={(e) => setTimeBase(Number(e.target.value))}
-                                                style={{
-                                                    background: `linear-gradient(to right, rgb(101, 136, 205) ${((timeBase - 1) / 9) * 100}%, rgb(165, 165, 165) ${((timeBase - 1) / 9) * 11}%)`,
-                                                }}
-                                                className="flex-1 h-[0.15rem] rounded-full appearance-none bg-gray-200 focus:outline-none focus:ring-0 slider-input"
-                                            />
-
-                                            {/* Button for setting Time Base to 10 */}
-                                            <button
-                                                className="text-gray-700 dark:text-gray-400 mx-2 px-2 py-1 border rounded hover:bg-gray-200 dark:hover:bg-gray-700"
-                                                onClick={() => setTimeBase(10)}
-                                            >
-                                                10
-                                            </button>
-                                            <style jsx>{` input[type="range"]::-webkit-slider-thumb { -webkit-appearance: none;appearance: none; width: 15px; height: 15px;
-=======
+
+                        </div>
+
                         {/* Button Grid */}
                         <div id="button-container" className="relative space-y-2 rounded-lg">
                           {Array.from({ length: 2 }).map((_, container) => (
@@ -2006,7 +1728,7 @@
                         10
                       </button>
                       <style jsx>{` input[type="range"]::-webkit-slider-thumb { -webkit-appearance: none; appearance: none; width: 15px; height: 15px;
-                                             background-color: rgb(101, 136, 205); border-radius: 50%; cursor: pointer; } `}</style>
+                                            background-color: rgb(101, 136, 205); border-radius: 50%; cursor: pointer; } `}</style>
                     </div>
                   </div>
 
@@ -2044,18 +1766,17 @@
                         10
                       </button>
                       <style jsx>{` input[type="range"]::-webkit-slider-thumb { -webkit-appearance: none;appearance: none; width: 15px; height: 15px;
->>>>>>> b9e37dfb
                                              background-color: rgb(101, 136, 205); border-radius: 50%; cursor: pointer; }`}</style>
-                                        </div>
-                                    </div>
-                                </div>
-                            </TooltipProvider>
-                        </PopoverContent>
-                    </Popover>
-                )}
-            </div>
-        </div>
-    );
+                    </div>
+                  </div>
+                </div>
+              </TooltipProvider>
+            </PopoverContent>
+          </Popover>
+        )}
+      </div>
+    </div>
+  );
 };
 
-export default Connection;
+export default Connection;