--- conflicted
+++ resolved
@@ -127,12 +127,8 @@
 
   };
   const increaseCanvas = () => {
-<<<<<<< HEAD
     if (canvasCount < maxCanvasCountRef.current) {
      
-=======
-    if (canvasCount < (detectedBitsRef.current == "twelve" ? 3 : 6)) {
->>>>>>> 461bff51
       setCanvasCount(canvasCount + 1); // Increase canvas count up to 6
     }
   };
@@ -155,6 +151,7 @@
       SetcurrentSnapshot(currentSnapshot + 1);
     }
   };
+
 
   // Handle right arrow click (reset count and disable button if needed)
   const handleNextSnapshot = () => {
