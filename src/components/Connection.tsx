--- conflicted
+++ resolved
@@ -2,13 +2,8 @@
 import React, { useState, useRef, useCallback, useEffect } from "react";
 import { Button } from "./ui/button";
 import { Input } from "./ui/input";
-<<<<<<< HEAD
-import { EXGFilter, Notch } from './filters';
 import JSZip from 'jszip';
-=======
-import JSZip from 'jszip';
-
->>>>>>> 3ded7de3
+
 import {
   Cable,
   Circle,
@@ -18,10 +13,7 @@
   Trash2,
   Download,
   FileArchive,
-<<<<<<< HEAD
-=======
   FileDown,
->>>>>>> 3ded7de3
   Pause,
   Play,
   Plus,
@@ -56,11 +48,7 @@
 
 interface ConnectionProps {
   onPauseChange: (pause: boolean) => void; // Callback to pass pause state to parent
-<<<<<<< HEAD
-  datastream: (data: number[]) => void;
-=======
   datasctream: (data: number[]) => void;
->>>>>>> 3ded7de3
   Connection: (isConnected: boolean) => void;
   selectedBits: BitSelection;
   setSelectedBits: React.Dispatch<React.SetStateAction<BitSelection>>;
@@ -78,11 +66,7 @@
 
 const Connection: React.FC<ConnectionProps> = ({
   onPauseChange,
-<<<<<<< HEAD
-  datastream,
-=======
   datasctream,
->>>>>>> 3ded7de3
   Connection,
   selectedBits,
   setSelectedBits,
@@ -108,18 +92,10 @@
   const [hasData, setHasData] = useState(false);
   const [recData, setrecData] = useState(false);
   const [recordingElapsedTime, setRecordingElapsedTime] = useState<number>(0); // State to store the recording duration
-<<<<<<< HEAD
-  const [elapsedTime, setElapsedTime] = useState<number>(0); // State to store the recording duration
-  const recordingStartTime = useRef<number>(0);
-  const [customTime, setCustomTime] = useState<string>(""); // State to store the custom stop time input
-  const endTimeRef = useRef<number | null>(null); // Ref to store the end time of the recording
-  const [popoverVisible, setPopoverVisible] = useState(false);
-=======
   const recordingStartTime = useRef<number>(0);
   // const [recordingStartTime, setRecordingStartTime] = useState<number>(0);
   const [customTime, setCustomTime] = useState<string>(""); // State to store the custom stop time input
   const endTimeRef = useRef<number | null>(null); // Ref to store the end time of the recording
->>>>>>> 3ded7de3
   const portRef = useRef<SerialPort | null>(null); // Ref to store the serial port
   const [popoverVisible, setPopoverVisible] = useState(false);
   const [ifBits, setifBits] = useState<BitSelection>("auto");
@@ -132,27 +108,16 @@
   const writerRef = useRef<WritableStreamDefaultWriter<Uint8Array> | null>(
     null
   );
-<<<<<<< HEAD
-  const buffer: number[] = []; // Buffer to store incoming data
-  const [isFilterPopoverOpen, setIsFilterPopoverOpen] = useState(false);
-=======
   const serialBuffer: number[] = []; // Serial buffer to store incoming data
 
->>>>>>> 3ded7de3
   const NUM_BUFFERS = 4;
   const MAX_BUFFER_SIZE = 500;
   const recordingBuffers = Array(NUM_BUFFERS)
     .fill(null)
     .map(() => [] as number[][]);
-<<<<<<< HEAD
-  const fillingindex = useRef<number>(0); // Initialize useRef with 0
 
   let activeBufferIndex = 0;
-=======
-
-  let activeBufferIndex = 0;
-
->>>>>>> 3ded7de3
+
   const togglePause = () => {
     const newPauseState = !isDisplay;
     setIsDisplay(newPauseState);
@@ -235,13 +200,8 @@
     }
   };
 
-<<<<<<< HEAD
-
-  useEffect(() => {
-=======
   useEffect(() => {
     console.log("Canvas count updated:", canvasCount);
->>>>>>> 3ded7de3
     canvasnumbersRef.current = canvasCount; // Sync the ref with the state
   }, [canvasCount]);
 
@@ -444,12 +404,6 @@
       } else {
         console.error("Writable stream not available");
       }
-<<<<<<< HEAD
-      const data = await getAllDataFromIndexedDB();
-      setDatasets(data); // Update datasets with the latest data
-
-=======
->>>>>>> 3ded7de3
       readData();
       await navigator.wakeLock.request("screen");
 
@@ -510,67 +464,6 @@
       Connection(false);
     }
   };
-<<<<<<< HEAD
-  const appliedFiltersRef = React.useRef<{ [key: number]: number }>({});
-  const appliedEXGFiltersRef = React.useRef<{ [key: number]: number }>({});
-  const [, forceUpdate] = React.useReducer((x) => x + 1, 0);
-  const [, forceEXGUpdate] = React.useReducer((x) => x + 1, 0);
-
-  const removeEXGFilter = (channelIndex: number) => {
-    delete appliedEXGFiltersRef.current[channelIndex]; // Remove the filter for the channel
-    forceEXGUpdate(); // Trigger re-render
-
-  };
-
-  // Function to handle frequency selection
-  const handleFrequencySelectionEXG = (channelIndex: number, frequency: number) => {
-    appliedEXGFiltersRef.current[channelIndex] = frequency; // Update the filter for the channel
-    forceEXGUpdate(); //Trigger re-render
-
-  };
-
-  // Function to set the same filter for all channels
-  const applyEXGFilterToAllChannels = (channels: number[], frequency: number) => {
-    channels.forEach((channelIndex) => {
-      appliedEXGFiltersRef.current[channelIndex] = frequency; // Set the filter for the channel
-    });
-    forceEXGUpdate(); // Trigger re-render
-
-  };
-  // Function to remove the filter for all channels
-  const removeEXGFilterFromAllChannels = (channels: number[]) => {
-    channels.forEach((channelIndex) => {
-      delete appliedEXGFiltersRef.current[channelIndex]; // Remove the filter for the channel
-    });
-    forceEXGUpdate(); // Trigger re-render
-
-  };
-  const removeNotchFilter = (channelIndex: number) => {
-    delete appliedFiltersRef.current[channelIndex]; // Remove the filter for the channel
-    forceUpdate(); // Trigger re-render
-  };
-  // Function to handle frequency selection
-  const handleFrequencySelection = (channelIndex: number, frequency: number) => {
-    appliedFiltersRef.current[channelIndex] = frequency; // Update the filter for the channel
-    forceUpdate(); //Trigger re-render
-  };
-
-  // Function to set the same filter for all channels
-  const applyFilterToAllChannels = (channels: number[], frequency: number) => {
-    channels.forEach((channelIndex) => {
-      appliedFiltersRef.current[channelIndex] = frequency; // Set the filter for the channel
-    });
-    forceUpdate(); // Trigger re-render
-  };
-
-  // Function to remove the filter for all channels
-  const removeNotchFromAllChannels = (channels: number[]) => {
-    channels.forEach((channelIndex) => {
-      delete appliedFiltersRef.current[channelIndex]; // Remove the filter for the channel
-    });
-    forceUpdate(); // Trigger re-render
-  };
-=======
   useEffect(() => {
     // Fetch all datasets on component mount
     const fetchData = async () => {
@@ -581,7 +474,6 @@
     fetchData();
   }, []); // Run only once when the component mounts
 
->>>>>>> 3ded7de3
 
   // Function to read data from a connected device and process it
   const readData = async (): Promise<void> => {
@@ -643,21 +535,6 @@
               const counter = packet[2]; // Extract the counter value from the packet
               channelData.push(counter); // Add the counter to the channel data
               for (let channel = 0; channel < NUM_CHANNELS; channel++) {
-<<<<<<< HEAD
-                const highByte = packet[channel * 2 + HEADER_LENGTH];
-                const lowByte = packet[channel * 2 + HEADER_LENGTH + 1];
-                const value = (highByte << 8) | lowByte;
-
-                channelData.push(
-                  notchFilters[channel].process(
-                    EXGFilters[channel].process(
-                      value,
-                      appliedEXGFiltersRef.current[channel]
-                    ),
-                    appliedFiltersRef.current[channel]
-                  )
-                );
-=======
                 // Loop through each channel in the packet
                 const highByte = packet[channel * 2 + HEADER_LENGTH]; // Extract the high byte for the channel
                 const lowByte = packet[channel * 2 + HEADER_LENGTH + 1]; // Extract the low byte for the channel
@@ -672,27 +549,13 @@
                 .map((value) => (value !== undefined ? value : null))
                 .filter((value): value is number => value !== null); // Filter out null values
 
->>>>>>> 3ded7de3
-
-              }
-              datastream(channelData); // Pass the channel data to the LineData function for further processing
+
               if (isRecordingRef.current) {
                 const channeldatavalues = channelData
                   .slice(0, canvasnumbersRef.current + 1)
                   .map((value) => (value !== undefined ? value : null))
                   .filter((value): value is number => value !== null); // Filter out null values
                 // Check if recording is enabled
-<<<<<<< HEAD
-                recordingBuffers[activeBufferIndex][fillingindex.current] = channeldatavalues;
-                // activeBuffer.push(channeldatavalues); // Store the channel data in the recording buffer
-
-                if (fillingindex.current >= MAX_BUFFER_SIZE - 1) {
-                  processBuffer(activeBufferIndex);
-                  activeBufferIndex = (activeBufferIndex + 1) % NUM_BUFFERS;
-                }
-                fillingindex.current = (fillingindex.current + 1) % MAX_BUFFER_SIZE;
-                const elapsedTime = Date.now() - recordingStartTime.current;
-=======
                 const activeBuffer = recordingBuffers[activeBufferIndex]
                 activeBuffer.push(channeldatavalues); // Store the channel data in the recording buffer
                 if (activeBuffer.length >= MAX_BUFFER_SIZE) {
@@ -704,7 +567,6 @@
                 // console.log(recordingStartTime);
                 // console.log("realtime",Date.now());
                 // console.log(elapsedTime);
->>>>>>> 3ded7de3
                 setRecordingElapsedTime((prev) => {
                   if (endTimeRef.current !== null && elapsedTime >= endTimeRef.current) {
                     stopRecording();
@@ -742,19 +604,11 @@
     }
   };
 
-<<<<<<< HEAD
-
-=======
->>>>>>> 3ded7de3
   const convertToCSV = (data: any[], canvasCount: number): string => {
     if (data.length === 0) return "";
 
     // Generate the header dynamically based on the number of channels
-<<<<<<< HEAD
-    const header = ["Counter", ...Array.from({ length: canvasCount }, (_, i) => `Channel${i + 1}`)];
-=======
     const header = ["counter", ...Array.from({ length: canvasCount }, (_, i) => `ch${i + 1}`)];
->>>>>>> 3ded7de3
 
     // Create rows by mapping data to match the header fields
     const rows = data.map((item, index) =>
@@ -768,221 +622,6 @@
   };
 
 
-<<<<<<< HEAD
-  // // Function to process a buffer and save it to IndexedDB
-  // const processBuffer = async (bufferIndex: number) => {
-
-  //   // If the buffer is empty, return early
-  //   if (recordingBuffers[bufferIndex].length === 0) return;
-
-  //   // Attempt to write data to IndexedDB
-  //   if (currentFilenameRef.current) {
-  //     const success = await writeToIndexedDB(recordingBuffers[bufferIndex]);
-  //     if (success) {
-  //       // Clear the buffer after successful write
-  //     } else {
-  //       console.error("Failed to save buffer to IndexedDB. Retrying...");
-  //     }
-  //   } else {
-  //     console.log("Filename is not set");
-  //   }
-  // };
-  // let dbInstance: IDBDatabase | null = null;
-  const existingRecordRef = useRef<any | undefined>(undefined);
-  // const getDBInstance = async (): Promise<IDBDatabase> => {
-  //   if (!dbInstance) {
-  //     dbInstance = await openIndexedDB();
-  //     console.log(dbInstance);
-  //   }
-  //   return dbInstance;
-  // };
-
-  // const writeToIndexedDB = useCallback(
-  //   async (data: number[][]): Promise<boolean> => {
-  //     if (!indexedDB) {
-  //       console.error("IndexedDB is not supported in this browser.");
-  //       return false;
-  //     }
-
-  //     if (!currentFilenameRef.current) {
-  //       console.error("Filename is not set. Cannot write to IndexedDB.");
-  //       return false;
-  //     }
-
-  //     // Use a ref to track if we already checked for the record
-  //     if (!existingRecordRef.current) {
-  //       try {
-  //         const db = await getDBInstance(); // Reuse existing connection
-  //         const tx = db.transaction("ChordsRecordings", "readwrite");
-  //         const store = tx.objectStore("ChordsRecordings");
-
-  //         // Check if record exists and cache the result
-  //         const existingRecord = await new Promise<any | undefined>(
-  //           (resolve, reject) => {
-  //             const getRequest = store.get(currentFilenameRef.current!);
-  //             getRequest.onsuccess = () => resolve(getRequest.result);
-  //             getRequest.onerror = () => reject(getRequest.error);
-  //           }
-  //         );
-
-  //         // Cache the record in a ref for later use
-  //         existingRecordRef.current = existingRecord;
-
-  //       } catch (error) {
-  //         console.error("Error checking for existing record:", error);
-  //         return false;
-  //       }
-  //     }
-
-  //     // Now use the cached existingRecordRef
-  //     const existingRecord = existingRecordRef.current;
-
-  //     try {
-  //       const db = await getDBInstance(); // Reuse existing connection
-  //       const tx = db.transaction("ChordsRecordings", "readwrite");
-  //       const store = tx.objectStore("ChordsRecordings");
-
-  //       if (existingRecord) {
-  //         // If the record exists, append data to it
-  //         existingRecord.content.push(...data);
-  //         await new Promise<void>((resolve, reject) => {
-  //           const putRequest = store.put(existingRecord);
-  //           putRequest.onsuccess = () => resolve();
-  //           putRequest.onerror = () => reject(putRequest.error);
-  //         });
-
-  //         // Data appended to existing record
-  //       } else {
-  //         // If no record exists, create a new record and save data
-  //         const newRecord = {
-  //           filename: currentFilenameRef.current!,
-  //           content: [...data],
-  //         };
-
-  //         await new Promise<void>((resolve, reject) => {
-  //           const putRequest = store.put(newRecord);
-  //           putRequest.onsuccess = () => resolve();
-  //           putRequest.onerror = () => reject(putRequest.error);
-  //         });
-
-  //         // New record created and data saved
-  //       }
-
-  //       return true;
-  //     } catch (error) {
-  //       console.error("Error writing to IndexedDB:", error);
-  //       return false;
-  //     }
-  //   },
-  //   [canvasCount]
-  // );
-
-  // Function to handle the recording process
-  const handleRecord = async () => {
-    if (isRecordingRef.current) {
-      // Stop the recording if it is currently active
-      stopRecording();
-    } else {
-      // Start a new recording session
-      isRecordingRef.current = true;
-      const now = new Date();
-      recordingStartTime.current = Date.now();
-      setRecordingElapsedTime(Date.now());
-      setrecData(true);
-
-
-      const filename = `ChordsWeb-${now.getFullYear()}${String(now.getMonth() + 1).padStart(2, '0')}${String(now.getDate()).padStart(2, '0')}-` +
-        `${String(now.getHours()).padStart(2, '0')}${String(now.getMinutes()).padStart(2, '0')}${String(now.getSeconds()).padStart(2, '0')}.csv`;
-
-      currentFilenameRef.current = filename;
-    }
-  };
-
-  const stopRecording = async () => {
-    if (!recordingStartTime) {
-      toast.error("Recording start time was not captured.");
-      return;
-    }
-
-    const endTime = new Date();
-    const durationInSeconds = Math.floor((Date.now() - recordingStartTime.current) / 1000);
-    isRecordingRef.current = false;
-    setRecordingElapsedTime(0);
-    setrecData(false);
-
-    // Reset only after stopping
-    // setRecordingStartTime(0);
-    recordingStartTime.current = 0;
-    existingRecordRef.current = undefined;
-
-
-    // Re-fetch datasets from IndexedDB after recording stops
-    const fetchData = async () => {
-      const data = await getAllDataFromIndexedDB();
-      setDatasets(data); // Update datasets with the latest data
-    };
-
-    // Call fetchData after stopping the recording
-    fetchData();
-  };
-
-
-  // Function to format time from seconds into a "MM:SS" string format
-
-  const formatTime = (milliseconds: number): string => {
-    const date = new Date(milliseconds);
-    const hours = String(date.getUTCHours()).padStart(2, '0');
-    const minutes = String(date.getUTCMinutes()).padStart(2, '0');
-    const seconds = String(date.getUTCSeconds()).padStart(2, '0');
-    return `${hours}:${minutes}:${seconds}`;
-  };
-
-  // Function to initialize the IndexedDB and return a promise with the database instance
-  // const openIndexedDB = async (): Promise<IDBDatabase> => {
-  //   return new Promise((resolve, reject) => {
-  //     // Open a connection to the IndexedDB database
-  //     const request = indexedDB.open("ChordsRecordings", 2); // Update version if schema changes
-
-  //     request.onupgradeneeded = (event) => {
-  //       const db = (event.target as IDBOpenDBRequest).result;
-
-  //       switch (event.oldVersion) {
-  //         case 0: // Database doesn't exist, create initial schema
-  //           const store = db.createObjectStore("ChordsRecordings", {
-  //             keyPath: "filename",
-  //           });
-  //           store.createIndex("filename", "filename", { unique: true });
-  //           break;
-
-  //         case 1: // Upgrade from version 1 to 2
-  //           const transaction = request.transaction;
-  //           if (transaction) {
-  //             const existingStore = transaction.objectStore("ChordsRecordings");
-  //             existingStore.createIndex("filename", "filename", { unique: true });
-  //           }
-  //           break;
-
-  //         default:
-  //           console.warn("No schema updates for this version.");
-  //       }
-  //     };
-
-  //     request.onsuccess = (event) => {
-  //       const db = (event.target as IDBOpenDBRequest).result;
-  //       resolve(db); // Resolve the promise with the database instance
-  //     };
-
-  //     request.onerror = () => {
-  //       reject(request.error); // Reject the promise with the error
-  //     };
-  //   });
-  // };
-
-  // Function to delete files by filename
-  const deleteFilesByFilename = async (filename: string) => {
-    try {
-      const dbRequest = indexedDB.open("ChordsRecordings");
-=======
   // Function to process a buffer and save it to IndexedDB
   const processBuffer = async (bufferIndex: number) => {
     const buffer = recordingBuffers[bufferIndex];
@@ -1131,7 +770,99 @@
       const allData = await getAllDataFromIndexedDB();
       setHasData(allData.length > 0);
       // setDatasets(datasets.length)
->>>>>>> 3ded7de3
+
+      // Disable the record button if there is data in IndexedDB and device is connected
+      setIsRecordButtonDisabled(allData.length > 0 || !isConnected);
+    };
+
+    checkDataAndConnection();
+  }, [isConnected, stopRecording]);
+
+
+  // Function to format time from seconds into a "MM:SS" string format
+
+  const formatTime = (milliseconds: number): string => {
+    const date = new Date(milliseconds);
+    const hours = String(date.getUTCHours()).padStart(2, '0');
+    const minutes = String(date.getUTCMinutes()).padStart(2, '0');
+    const seconds = String(date.getUTCSeconds()).padStart(2, '0');
+    return `${hours}:${minutes}:${seconds}`;
+  };
+
+  // Function to initialize the IndexedDB and return a promise with the database instance
+  const openIndexedDB = async (): Promise<IDBDatabase> => {
+    return new Promise((resolve, reject) => {
+      // Open a connection to the IndexedDB database
+      const request = indexedDB.open("ChordsRecordings", 2); // Update version if schema changes
+
+      request.onupgradeneeded = (event) => {
+        const db = (event.target as IDBOpenDBRequest).result;
+
+        switch (event.oldVersion) {
+          case 0: // Database doesn't exist, create initial schema
+            const store = db.createObjectStore("ChordsRecordings", {
+              keyPath: "filename",
+            });
+            store.createIndex("filename", "filename", { unique: true });
+            break;
+
+          case 1: // Upgrade from version 1 to 2
+            const transaction = request.transaction;
+            if (transaction) {
+              const existingStore = transaction.objectStore("ChordsRecordings");
+              existingStore.createIndex("filename", "filename", { unique: true });
+            }
+            break;
+
+          default:
+            console.warn("No schema updates for this version.");
+        }
+      };
+
+      request.onsuccess = (event) => {
+        const db = (event.target as IDBOpenDBRequest).result;
+        resolve(db); // Resolve the promise with the database instance
+      };
+
+      request.onerror = () => {
+        reject(request.error); // Reject the promise with the error
+      };
+    });
+  };
+
+  // Function to fetch data by filename from IndexedDB
+  const getDataByFilename = async (filename: string): Promise<any> => {
+    try {
+      // Open IndexedDB
+      const db = await openIndexedDB();
+      const tx = db.transaction("ChordsRecordings", "readonly");
+      const store = tx.objectStore("ChordsRecordings");
+
+      // Retrieve data by filename
+      const data = await new Promise((resolve, reject) => {
+        const request = store.get(filename); // Get record by filename
+        request.onsuccess = () => resolve(request.result);
+        request.onerror = () => reject("Failed to fetch data.");
+      });
+
+      if (!data) {
+        console.error(`No data found for filename: ${filename}`);
+        return null;
+      }
+
+      console.log(`Data retrieved successfully for filename: ${filename}`);
+      return data;
+    } catch (error) {
+      console.error("Error fetching data by filename:", error);
+      return null;
+    }
+  };
+
+
+  // Function to delete files by filename
+  const deleteFilesByFilename = async (filename: string) => {
+    try {
+      const dbRequest = indexedDB.open("ChordsRecordings");
 
       dbRequest.onsuccess = (event) => {
         const db = (event.target as IDBOpenDBRequest).result;
@@ -1145,7 +876,6 @@
           return;
         }
 
-<<<<<<< HEAD
         const index = store.index("filename");
         const deleteRequest = index.openCursor(IDBKeyRange.only(filename));
 
@@ -1187,18 +917,12 @@
       toast.error("An unexpected error occurred. Please try again.");
     }
   };
-=======
-    checkDataAndConnection();
-  }, [isConnected, stopRecording]);
-
->>>>>>> 3ded7de3
 
   const saveDataByFilename = async (filename: string) => {
     try {
       // Open the IndexedDB connection
       const dbRequest = indexedDB.open("ChordsRecordings");
 
-<<<<<<< HEAD
       dbRequest.onsuccess = (event) => {
         const db = (event.target as IDBOpenDBRequest).result;
         const transaction = db.transaction("ChordsRecordings", "readonly");
@@ -1246,85 +970,21 @@
       dbRequest.onerror = () => {
         console.error("Failed to open IndexedDB database.");
         toast.error("An error occurred while accessing the database.");
-=======
-  const formatTime = (milliseconds: number): string => {
-    const date = new Date(milliseconds);
-    const hours = String(date.getUTCHours()).padStart(2, '0');
-    const minutes = String(date.getUTCMinutes()).padStart(2, '0');
-    const seconds = String(date.getUTCSeconds()).padStart(2, '0');
-    return `${hours}:${minutes}:${seconds}`;
-  };
-
-  // Function to initialize the IndexedDB and return a promise with the database instance
-  const openIndexedDB = async (): Promise<IDBDatabase> => {
-    return new Promise((resolve, reject) => {
-      // Open a connection to the IndexedDB database
-      const request = indexedDB.open("ChordsRecordings", 2); // Update version if schema changes
-
-      request.onupgradeneeded = (event) => {
-        const db = (event.target as IDBOpenDBRequest).result;
-
-        switch (event.oldVersion) {
-          case 0: // Database doesn't exist, create initial schema
-            const store = db.createObjectStore("ChordsRecordings", {
-              keyPath: "filename",
-            });
-            store.createIndex("filename", "filename", { unique: true });
-            break;
-
-          case 1: // Upgrade from version 1 to 2
-            const transaction = request.transaction;
-            if (transaction) {
-              const existingStore = transaction.objectStore("ChordsRecordings");
-              existingStore.createIndex("filename", "filename", { unique: true });
-            }
-            break;
-
-          default:
-            console.warn("No schema updates for this version.");
-        }
-      };
-
-      request.onsuccess = (event) => {
-        const db = (event.target as IDBOpenDBRequest).result;
-        resolve(db); // Resolve the promise with the database instance
->>>>>>> 3ded7de3
       };
     } catch (error) {
       console.error("Error occurred during file download:", error);
       toast.error("An unexpected error occurred. Please try again.");
     }
   };
-  const openIndexedNDB = async (): Promise<IDBDatabase> => {
-    return new Promise((resolve, reject) => {
-      const request = indexedDB.open("ChordsRecordings", 2);
-
-<<<<<<< HEAD
-      request.onupgradeneeded = (event) => {
-        const db = (event.target as IDBOpenDBRequest).result;
-        const store = db.createObjectStore("ChordsRecordings", {
-          keyPath: "filename",
-        });
-        store.createIndex("filename", "filename", { unique: true });
-=======
-      request.onerror = () => {
-        reject(request.error); // Reject the promise with the error
->>>>>>> 3ded7de3
-      };
-
-      request.onsuccess = (event) => resolve((event.target as IDBOpenDBRequest).result);
-      request.onerror = (event) => reject((event.target as IDBOpenDBRequest).error);
-    });
-  };
-
-<<<<<<< HEAD
+
   // Function to get all data from IndexedDB
   const getAllDataFromIndexedDB = async (): Promise<any[]> => {
     try {
-      const db = await openIndexedNDB();
+      const db = await openIndexedDB();
       const tx = db.transaction(["ChordsRecordings"], "readonly");
       const store = tx.objectStore("ChordsRecordings");
       const request = store.getAll();
+
       return new Promise((resolve, reject) => {
         request.onsuccess = () => {
           const data = request.result.map((item: any, index: number) => ({
@@ -1357,195 +1017,6 @@
           reject(new Error("Failed to open database"));
         };
 
-=======
-  // Function to fetch data by filename from IndexedDB
-  const getDataByFilename = async (filename: string): Promise<any> => {
-    try {
-      // Open IndexedDB
-      const db = await openIndexedDB();
-      const tx = db.transaction("ChordsRecordings", "readonly");
-      const store = tx.objectStore("ChordsRecordings");
-
-      // Retrieve data by filename
-      const data = await new Promise((resolve, reject) => {
-        const request = store.get(filename); // Get record by filename
-        request.onsuccess = () => resolve(request.result);
-        request.onerror = () => reject("Failed to fetch data.");
-      });
-
-      if (!data) {
-        console.error(`No data found for filename: ${filename}`);
-        return null;
-      }
-
-      console.log(`Data retrieved successfully for filename: ${filename}`);
-      return data;
-    } catch (error) {
-      console.error("Error fetching data by filename:", error);
-      return null;
-    }
-  };
-
-
-  // Function to delete files by filename
-  const deleteFilesByFilename = async (filename: string) => {
-    try {
-      const dbRequest = indexedDB.open("ChordsRecordings");
-
-      dbRequest.onsuccess = (event) => {
-        const db = (event.target as IDBOpenDBRequest).result;
-        const transaction = db.transaction("ChordsRecordings", "readwrite");
-        const store = transaction.objectStore("ChordsRecordings");
-
-        // Check if the "filename" index exists
-        if (!store.indexNames.contains("filename")) {
-          console.error("Index 'filename' does not exist.");
-          toast.error("Unable to delete files: index not found.");
-          return;
-        }
-
-        const index = store.index("filename");
-        const deleteRequest = index.openCursor(IDBKeyRange.only(filename));
-
-        deleteRequest.onsuccess = (event) => {
-          const cursor = (event.target as IDBRequest<IDBCursorWithValue>).result;
-
-          if (cursor) {
-            cursor.delete(); // Delete the current record
-            console.log(`Deleted file: ${filename}`);
-            cursor.continue(); // Continue to next matching record
-          } else {
-            console.log(`No file found with filename: ${filename}`);
-            toast.success("File deleted successfully.");
-          }
-        };
-
-        deleteRequest.onerror = () => {
-          console.error("Error during delete operation.");
-          toast.error("Failed to delete the file. Please try again.");
-        };
-
-        // Ensure transaction completion
-        transaction.oncomplete = () => {
-          console.log("File deletion completed.");
-        };
-
-        transaction.onerror = () => {
-          console.error("Transaction failed during deletion.");
-          toast.error("Failed to delete the file. Please try again.");
-        };
-      };
-
-      dbRequest.onerror = () => {
-        console.error("Failed to open IndexedDB database.");
-        toast.error("An error occurred while accessing the database.");
-      };
-    } catch (error) {
-      console.error("Error occurred during file deletion:", error);
-      toast.error("An unexpected error occurred. Please try again.");
-    }
-  };
-
-  const saveDataByFilename = async (filename: string) => {
-    try {
-      // Open the IndexedDB connection
-      const dbRequest = indexedDB.open("ChordsRecordings");
-
-      dbRequest.onsuccess = (event) => {
-        const db = (event.target as IDBOpenDBRequest).result;
-        const transaction = db.transaction("ChordsRecordings", "readonly");
-        const store = transaction.objectStore("ChordsRecordings");
-
-        // Check if the "filename" index exists
-        if (!store.indexNames.contains("filename")) {
-          console.error("Index 'filename' does not exist.");
-          toast.error("Unable to download files: index not found.");
-          return;
-        }
-
-        // Retrieve the data by filename
-        const index = store.index("filename");
-        const getRequest = index.get(filename);
-
-        getRequest.onsuccess = (event) => {
-          const result = getRequest.result;
-
-          // Ensure the file exists and contains data
-          if (!result || !Array.isArray(result.content)) {
-            toast.error("No data found for the given filename.");
-            return;
-          }
-
-          // Convert data to CSV, passing canvasCount dynamically
-          const csvData = convertToCSV(result.content, canvasCount);
-
-          // Create a Blob from the CSV data
-          const blob = new Blob([csvData], { type: "text/csv;charset=utf-8" });
-
-          // Trigger the download with the filename
-          saveAs(blob, filename); // FileSaver.js
-
-          // Show a success message
-          toast.success("File downloaded successfully.");
-        };
-
-        getRequest.onerror = () => {
-          console.error("Error during file retrieval.");
-          toast.error("Failed to retrieve the file. Please try again.");
-        };
-      };
-
-      dbRequest.onerror = () => {
-        console.error("Failed to open IndexedDB database.");
-        toast.error("An error occurred while accessing the database.");
-      };
-    } catch (error) {
-      console.error("Error occurred during file download:", error);
-      toast.error("An unexpected error occurred. Please try again.");
-    }
-  };
-
-  // Function to get all data from IndexedDB
-  const getAllDataFromIndexedDB = async (): Promise<any[]> => {
-    try {
-      const db = await openIndexedDB();
-      const tx = db.transaction(["ChordsRecordings"], "readonly");
-      const store = tx.objectStore("ChordsRecordings");
-      const request = store.getAll();
-
-      return new Promise((resolve, reject) => {
-        request.onsuccess = () => {
-          const data = request.result.map((item: any, index: number) => ({
-            id: index + 1,
-            ...item,
-          }));
-          resolve(data);
-        };
-
-        request.onerror = (error) => {
-          console.error("Error retrieving data from IndexedDB:", error);
-          reject(error);
-        };
-      });
-    } catch (error) {
-      console.error("Error during IndexedDB operation:", error);
-      return [];
-    }
-  };
-
-
-  // Function to delete all data from IndexedDB (for ZIP files or clear all)
-  const deleteAllDataFromIndexedDB = async () => {
-    return new Promise<void>((resolve, reject) => {
-      try {
-        const dbRequest = indexedDB.open("ChordsRecordings", 2);
-
-        dbRequest.onerror = (error) => {
-          console.error("Failed to open IndexedDB:", error);
-          reject(new Error("Failed to open database"));
-        };
-
->>>>>>> 3ded7de3
         dbRequest.onsuccess = (event) => {
           const db = (event.target as IDBOpenDBRequest).result;
 
@@ -1560,11 +1031,8 @@
             // Close the database connection
             db.close();
 
-<<<<<<< HEAD
-=======
             // Clear state and update UI
             setHasData(false);
->>>>>>> 3ded7de3
             setDatasets([]);
             setPopoverVisible(false);
             toast.success("All files deleted successfully.");
@@ -1582,7 +1050,6 @@
             toast.error("Failed to delete all files. Please try again.");
             reject(error);
           };
-<<<<<<< HEAD
         };
 
         dbRequest.onupgradeneeded = (event) => {
@@ -1599,24 +1066,6 @@
           }
         };
 
-=======
-        };
-
-        dbRequest.onupgradeneeded = (event) => {
-          const db = (event.target as IDBOpenDBRequest).result;
-
-          // Create the object store if it doesn't exist
-          if (!db.objectStoreNames.contains("ChordsRecordings")) {
-            const store = db.createObjectStore("ChordsRecordings", {
-              keyPath: "filename",
-
-            });
-            store.createIndex("filename", "filename", { unique: false });
-
-          }
-        };
-
->>>>>>> 3ded7de3
       } catch (error) {
         console.error("Error in deleteAllDataFromIndexedDB:", error);
         reject(error);
@@ -1628,11 +1077,7 @@
   const saveAllDataAsZip = async () => {
     try {
       // Open IndexedDB
-<<<<<<< HEAD
-      const db = await openIndexedNDB();
-=======
       const db = await openIndexedDB();
->>>>>>> 3ded7de3
       const tx = db.transaction("ChordsRecordings", "readonly");
       const store = tx.objectStore("ChordsRecordings");
 
@@ -1661,10 +1106,7 @@
 
       // Download the ZIP file with a default name
       saveAs(content, `ChordsWeb.zip`); // FileSaver.js for downloading
-<<<<<<< HEAD
-=======
       setHasData(false);
->>>>>>> 3ded7de3
       toast.success("ZIP file downloaded successfully.");
     } catch (error) {
       console.error("Error creating ZIP file:", error);
@@ -1673,12 +1115,6 @@
   };
 
 
-<<<<<<< HEAD
-
-
-
-=======
->>>>>>> 3ded7de3
   return (
     <div className="flex-none items-center justify-center pb-4 bg-g">
       {/* Left-aligned section */}
@@ -1781,11 +1217,7 @@
             </TooltipContent>
           </Tooltip>
         </TooltipProvider>
-<<<<<<< HEAD
-        {/* Autoscale/Bit selection */}
-=======
         {/* Zoom  */}
->>>>>>> 3ded7de3
         {isConnected && (
           <TooltipProvider>
             <Tooltip>
@@ -1796,11 +1228,7 @@
                     <Button
                       className="rounded-xl rounded-r-none"
                       onClick={decreaseZoom}
-<<<<<<< HEAD
-                      disabled={Zoom === 1}
-=======
                       disabled={Zoom === 1 || !isDisplay}
->>>>>>> 3ded7de3
                     >
                       <ZoomOut size={16} />
                     </Button>
@@ -1818,10 +1246,7 @@
                     <Button
                       className="flex items-center justify-center px-3 py-2  rounded-none select-none min-w-12"
                       onClick={toggleZoom}
-<<<<<<< HEAD
-=======
                       disabled={!isDisplay}
->>>>>>> 3ded7de3
                     >
                       {Zoom}x
                     </Button>
@@ -1839,11 +1264,7 @@
                     <Button
                       className="rounded-xl rounded-l-none"
                       onClick={increaseZoom}
-<<<<<<< HEAD
-                      disabled={Zoom === 10}
-=======
                       disabled={Zoom === 10 || !isDisplay}
->>>>>>> 3ded7de3
 
                     >
                       <ZoomIn size={16} />
@@ -1859,60 +1280,12 @@
             </Tooltip>
           </TooltipProvider>
         )}
-<<<<<<< HEAD
+
         {/* Display (Play/Pause) button with tooltip */}
-        {isConnected && (
-          <div className="flex items-center gap-0.5 mx-0 px-0">
-            <Button
-              className="rounded-xl rounded-r-none"
-              onClick={handlePrevSnapshot}
-              disabled={isDisplay || clickCount >= enabledClicks}
-
-            >
-              <ArrowLeftToLine size={16} />
-            </Button>
-            <TooltipProvider>
-              <Tooltip>
-                <TooltipTrigger asChild>
-                  <Button className="rounded-xl rounded-l-none rounded-r-none" onClick={togglePause}>
-                    {isDisplay ? (
-                      <Pause className="h-5 w-5" />
-                    ) : (
-                      <Play className="h-5 w-5" />
-                    )}
-                  </Button>
-                </TooltipTrigger>
-                <TooltipContent>
-                  <p>
-                    {isDisplay ? "Pause Data Display" : "Resume Data Display"}
-                  </p>
-                </TooltipContent>
-              </Tooltip>
-            </TooltipProvider>
-            <Button
-              className="rounded-xl rounded-l-none"
-              onClick={handleNextSnapshot}
-              disabled={isDisplay || clickCount == 0}
-            >
-              <ArrowRightToLine size={16} />
-            </Button>
-          </div>
-        )}
-        {/* Record button with tooltip */}
-=======
-
-        {/* Display (Play/Pause) button with tooltip */}
->>>>>>> 3ded7de3
         {isConnected && (
           <TooltipProvider>
             <Tooltip>
               <TooltipTrigger asChild>
-<<<<<<< HEAD
-                <Button
-                  className="rounded-xl"
-                  onClick={handleRecord}
-
-=======
                 <Button className="rounded-xl" onClick={togglePause}>
                   {isDisplay ? (
                     <Pause className="h-5 w-5" />
@@ -1939,7 +1312,6 @@
                   className="rounded-xl"
                   onClick={handleRecord}
 
->>>>>>> 3ded7de3
                 >
                   {isRecordingRef.current ? (
                     <CircleStop />
@@ -2039,247 +1411,6 @@
           </TooltipProvider>
         )}
 
-<<<<<<< HEAD
-        {isConnected && (
-          <Popover
-            open={isFilterPopoverOpen}
-            onOpenChange={setIsFilterPopoverOpen}
-          >
-            <PopoverTrigger asChild>
-              <Button
-                className="flex items-center justify-center px-3 py-2 select-none min-w-12 whitespace-nowrap rounded-xl"
-                disabled={!isDisplay}
-
-              >
-                Filter
-              </Button>
-            </PopoverTrigger>
-            <PopoverContent className="w-50 p-4 mx-4 mb-2">
-              <div className="flex flex-col ">
-                <div className="flex items-center pb-2 ">
-                  {/* Filter Name */}
-                  <div className="text-sm font-semibold w-12"><ReplaceAll size={20} /></div>
-                  {/* Buttons */}
-                  <div className="flex space-x-2">
-                    <div className="flex items-center border border-input rounded-xl mx-0 px-0">
-                      <Button
-                        variant="outline"
-                        size="sm"
-                        onClick={() => removeEXGFilterFromAllChannels([0, 1, 2, 3, 4, 5])}
-                        className={`rounded-xl rounded-r-none border-0
-                        ${Object.keys(appliedEXGFiltersRef.current).length === 0
-                            ? "bg-red-700 hover:bg-white-500 hover:text-white text-white" // Disabled background
-                            : "bg-white-500" // Active background
-                          }`}
-                      >
-                        <CircleOff size={17} />
-                      </Button>
-                      <Button
-                        variant="outline"
-                        size="sm"
-                        onClick={() => applyEXGFilterToAllChannels([0, 1, 2, 3, 4, 5], 4)}
-                        className={`flex items-center justify-center px-3 py-2 rounded-none select-none border-0
-                        ${Object.keys(appliedEXGFiltersRef.current).length === 6 && Object.values(appliedEXGFiltersRef.current).every((value) => value === 4)
-                            ? "bg-green-700 hover:bg-white-500 text-white hover:text-white" // Disabled background
-                            : "bg-white-500" // Active background
-                          }`}
-                      >
-                        <BicepsFlexed size={17} />
-                      </Button> <Button
-                        variant="outline"
-                        size="sm"
-                        onClick={() => applyEXGFilterToAllChannels([0, 1, 2, 3, 4, 5], 3)}
-                        className={`flex items-center justify-center px-3 py-2 rounded-none select-none border-0
-                        ${Object.keys(appliedEXGFiltersRef.current).length === 6 && Object.values(appliedEXGFiltersRef.current).every((value) => value === 3)
-                            ? "bg-green-700 hover:bg-white-500 text-white hover:text-white" // Disabled background
-                            : "bg-white-500" // Active background
-                          }`}
-                      >
-                        <Brain size={17} />
-                      </Button> <Button
-                        variant="outline"
-                        size="sm"
-                        onClick={() => applyEXGFilterToAllChannels([0, 1, 2, 3, 4, 5], 1)}
-                        className={`flex items-center justify-center px-3 py-2 rounded-none select-none border-0
-                        ${Object.keys(appliedEXGFiltersRef.current).length === 6 && Object.values(appliedEXGFiltersRef.current).every((value) => value === 1)
-                            ? "bg-green-700 hover:bg-white-500 text-white hover:text-white" // Disabled background
-                            : "bg-white-500" // Active background
-                          }`}
-                      >
-                        <Heart size={17} />
-                      </Button> <Button
-                        variant="outline"
-                        size="sm"
-                        onClick={() => applyEXGFilterToAllChannels([0, 1, 2, 3, 4, 5], 2)}
-                        className={`rounded-xl rounded-l-none border-0
-                        ${Object.keys(appliedEXGFiltersRef.current).length === 6 && Object.values(appliedEXGFiltersRef.current).every((value) => value === 2)
-                            ? "bg-green-700 hover:bg-white-500 text-white hover:text-white" // Disabled background
-                            : "bg-white-500" // Active background
-                          }`}
-                      >
-                        <Eye size={17} />
-                      </Button>
-                    </div>
-                    <div className="flex border border-input rounded-xl items-center mx-0 px-0">
-                      <Button
-                        variant="outline"
-                        size="sm"
-                        onClick={() => removeNotchFromAllChannels([0, 1, 2, 3, 4, 5])}
-                        className={`rounded-xl rounded-r-none border-0
-                          ${Object.keys(appliedFiltersRef.current).length === 0
-                            ? "bg-red-700 hover:bg-white-500 hover:text-white text-white" // Disabled background
-                            : "bg-white-500" // Active background
-                          }`}
-                      >
-                        <CircleOff size={17} />
-                      </Button>
-
-                      <Button
-                        variant="outline"
-                        size="sm"
-                        onClick={() => applyFilterToAllChannels([0, 1, 2, 3, 4, 5], 1)}
-                        className={`flex items-center justify-center px-3 py-2 rounded-none select-none border-0
-                          ${Object.keys(appliedFiltersRef.current).length === 6 && Object.values(appliedFiltersRef.current).every((value) => value === 1)
-                            ? "bg-green-700 hover:bg-white-500 text-white hover:text-white" // Disabled background
-                            : "bg-white-500" // Active background
-                          }`}
-                      >
-                        50Hz
-                      </Button>
-                      <Button
-                        variant="outline"
-                        size="sm"
-                        onClick={() => applyFilterToAllChannels([0, 1, 2, 3, 4, 5], 2)}
-                        className={`rounded-xl rounded-l-none border-0
-                          ${Object.keys(appliedFiltersRef.current).length === 6 && Object.values(appliedFiltersRef.current).every((value) => value === 2)
-                            ? "bg-green-700 hover:bg-white-500 text-white hover:text-white" // Disabled background
-                            : "bg-white-500" // Active background
-                          }`}
-                      >
-                        60Hz
-                      </Button>
-                    </div>
-                  </div>
-                </div>
-                <div className="flex flex-col space-y-2">
-                  {["CH1", "CH2", "CH3", "CH4", "CH5", "CH6"].map((filterName, index) => (
-                    <div key={filterName} className="flex items-center">
-                      {/* Filter Name */}
-                      <div className="text-sm font-semibold w-12">{filterName}</div>
-                      {/* Buttons */}
-                      <div className="flex space-x-2">
-                        <div className="flex border border-input rounded-xl items-center mx-0 px-0">
-                          <Button
-                            variant="outline"
-                            size="sm"
-                            onClick={() => removeEXGFilter(index)}
-                            className={`rounded-xl rounded-r-none border-l-none border-0
-                              ${appliedEXGFiltersRef.current[index] === undefined
-                                ? "bg-red-700 hover:bg-white-500 hover:text-white text-white" // Disabled background
-                                : "bg-white-500" // Active background
-                              }`}
-                          >
-                            <CircleOff size={17} />
-                          </Button>
-                          <Button
-                            variant="outline"
-                            size="sm"
-                            onClick={() => handleFrequencySelectionEXG(index, 4)}
-                            className={`flex items-center justify-center px-3 py-2 rounded-none select-none border-0
-                              ${appliedEXGFiltersRef.current[index] === 4
-                                ? "bg-green-700 hover:bg-white-500 text-white hover:text-white" // Disabled background
-                                : "bg-white-500" // Active background
-                              }`}
-                          >
-                            <BicepsFlexed size={17} />
-                          </Button>
-                          <Button
-                            variant="outline"
-                            size="sm"
-                            onClick={() => handleFrequencySelectionEXG(index, 3)}
-                            className={`flex items-center justify-center px-3 py-2 rounded-none select-none border-0
-                              ${appliedEXGFiltersRef.current[index] === 3
-                                ? "bg-green-700 hover:bg-white-500 text-white hover:text-white" // Disabled background
-                                : "bg-white-500" // Active background
-                              }`}
-                          >
-                            <Brain size={17} />
-                          </Button>
-                          <Button
-                            variant="outline"
-                            size="sm"
-                            onClick={() => handleFrequencySelectionEXG(index, 1)}
-                            className={`flex items-center justify-center px-3 py-2 rounded-none select-none border-0
-                              ${appliedEXGFiltersRef.current[index] === 1
-                                ? "bg-green-700 hover:bg-white-500 text-white hover:text-white" // Disabled background
-                                : "bg-white-500" // Active background
-                              }`}
-                          >
-                            <Heart size={17} />
-                          </Button>
-                          <Button
-                            variant="outline"
-                            size="sm"
-                            onClick={() => handleFrequencySelectionEXG(index, 2)}
-                            className={`rounded-xl rounded-l-none border-0
-                                      ${appliedEXGFiltersRef.current[index] === 2
-                                ? "bg-green-700 hover:bg-white-500 text-white hover:text-white" // Disabled background
-                                : "bg-white-500" // Active background
-                              }`}
-                          >
-                            <Eye size={17} />
-                          </Button>
-                        </div>
-                        <div className="flex border border-input rounded-xl items-center mx-0 px-0">
-                          <Button
-                            variant="outline"
-                            size="sm"
-                            onClick={() => removeNotchFilter(index)}
-                            className={`rounded-xl rounded-r-none border-0
-                              ${appliedFiltersRef.current[index] === undefined
-                                ? "bg-red-700 hover:bg-white-500 hover:text-white text-white" // Disabled background
-                                : "bg-white-500" // Active background
-                              }`}
-                          >
-                            <CircleOff size={17} />
-                          </Button>
-                          <Button
-                            variant="outline"
-                            size="sm"
-                            onClick={() => handleFrequencySelection(index, 1)}
-                            className={`flex items-center justify-center px-3 py-2 rounded-none select-none border-0
-                              ${appliedFiltersRef.current[index] === 1
-                                ? "bg-green-700 hover:bg-white-500 text-white hover:text-white" // Disabled background
-                                : "bg-white-500" // Active background
-                              }`}
-                          >
-                            50Hz
-                          </Button>
-                          <Button
-                            variant="outline"
-                            size="sm"
-                            onClick={() => handleFrequencySelection(index, 2)}
-                            className={
-                              `rounded-xl rounded-l-none border-0 ${appliedFiltersRef.current[index] === 2
-                                ? "bg-green-700 hover:bg-white-500 text-white hover:text-white "
-                                : "bg-white-500 animate-fade-in-right"
-                              }`
-                            }
-                          >
-                            60Hz
-                          </Button>
-                        </div>
-                      </div>
-                    </div>
-                  ))}
-                </div>
-              </div>
-            </PopoverContent>
-          </Popover>
-        )}
-
-=======
->>>>>>> 3ded7de3
         {/* Canvas control buttons with tooltip */}
         {isConnected && (
           <TooltipProvider>
@@ -2335,22 +1466,14 @@
                     <Button
                       className="rounded-xl rounded-l-none"
                       onClick={increaseCanvas}
-<<<<<<< HEAD
-                      disabled={canvasCount >= (detectedBitsRef.current == "twelve" ? 3 : 6) || !isDisplay || recData}
-=======
                       disabled={canvasCount >= 6 || !isDisplay || recData}
->>>>>>> 3ded7de3
                     >
                       <Plus size={16} />
                     </Button>
                   </TooltipTrigger>
                   <TooltipContent>
                     <p>
-<<<<<<< HEAD
-                      {canvasCount >= (detectedBitsRef.current == "twelve" ? 3 : 6)
-=======
                       {canvasCount >= 6
->>>>>>> 3ded7de3
                         ? "Maximum Channels Reached"
                         : "Increase Channel"}
                     </p>
