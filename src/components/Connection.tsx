--- conflicted
+++ resolved
@@ -10,15 +10,9 @@
   FileArchive,
   FileDown,
   Infinity,
-<<<<<<< HEAD
   ArrowUp, 
   Trash2,
    Download,
-=======
-  ArrowUp,
-  Trash2,
-  Download
->>>>>>> ebc7e89d
 } from "lucide-react";
 import { vendorsList } from "./vendors";
 import { BoardsList } from "./UDL_Boards";
@@ -47,10 +41,8 @@
   PopoverContent,
   PopoverTrigger,
 } from "@/components/ui/popover";
-<<<<<<< HEAD
-=======
-
->>>>>>> ebc7e89d
+
+
 interface ConnectionProps {
   LineData: Function;
   Connection: (isConnected: boolean) => void;
@@ -64,11 +56,7 @@
   selectedBits,
   setSelectedBits,
 }) => {
-<<<<<<< HEAD
   const [open,setOpen] = useState(false);
-=======
-  const [open, setOpen] = useState(false);
->>>>>>> ebc7e89d
   const [isConnected, setIsConnected] = useState<boolean>(false); // State to track if the device is connected
   const isConnectedRef = useRef<boolean>(false); // Ref to track if the device is connected
   const isRecordingRef = useRef<boolean>(false); // Ref to track if the device is recording
@@ -432,11 +420,7 @@
                     )}
                   </Button>
                 </PopoverTrigger>
-<<<<<<< HEAD
-                <PopoverContent className="w-64 p-4" >
-=======
                 <PopoverContent className="w-64 p-4">
->>>>>>> ebc7e89d
                   <div className="flex flex-col space-y-4">
                     <div className="text-sm font-medium">
                       Set End Time (minutes)
@@ -574,7 +558,6 @@
                 </Button>
                 <Separator orientation="vertical" className="h-full" />
                 {datasets.length === 1 ? (
-<<<<<<< HEAD
                   <Button className="rounded-l-none" onClick={deletedata}>
                     <Trash2 size={20} />
                   </Button>
@@ -589,18 +572,6 @@
                     <Button className="rounded-l-none" onClick={deletedata}>
                     <Trash2 size={20} />
                   </Button>
-=======
-                  <Button className="rounded-l-none">
-                    <Trash2 size={20} />
-                  </Button>
-                ) : (
-                  <Popover open={open} onOpenChange={setOpen}>
-                    <PopoverTrigger asChild>
-                      <Button className="rounded-l-none">
-                        <ArrowUp size={20} />
-                      </Button>
-                    </PopoverTrigger>
->>>>>>> ebc7e89d
                     <PopoverContent className="w-80">
                       <div className="space-y-4">
                         {datasets.map((dataset, index) => (
@@ -608,21 +579,12 @@
                             key={index}
                             className="flex justify-between items-center"
                           >
-<<<<<<< HEAD
                             <span>file{indexTracker[index]}.csv</span>
                             <div className="space-x-2">
                               <Button size="sm" variant="outline" onClick={()=>savedataindividual(index)}>
                                 <Download size={16} />
                               </Button>
                               <Button size="sm" variant="outline" onClick={() => deleteindividualfiles(index)}>
-=======
-                            <span>File</span>
-                            <div className="space-x-2">
-                              <Button size="sm" variant="outline">
-                                <Download size={16} />
-                              </Button>
-                              <Button size="sm" variant="outline">
->>>>>>> ebc7e89d
                                 <Trash2 size={16} />
                               </Button>
                             </div>
@@ -631,10 +593,7 @@
                       </div>
                     </PopoverContent>
                   </Popover>
-<<<<<<< HEAD
                   </>
-=======
->>>>>>> ebc7e89d
                 )}
               </div>
               <TooltipContent>
