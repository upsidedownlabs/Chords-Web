--- conflicted
+++ resolved
@@ -3,121 +3,77 @@
     name: "Uno-R3",
     field_pid: "67",
     bits: "10",
-<<<<<<< HEAD
-    channel:"6"
-=======
     channel:"6",
     sampling_rate:"250"
->>>>>>> c648a319
   },
   {
     name: "Nano-Clone",
     field_pid: "24577",
     bits: "10",
-<<<<<<< HEAD
-    channel:"8"
-=======
     channel:"8",
     sampling_rate:"250"
->>>>>>> c648a319
   },
   {
     name: "Genuino-Uno",
     field_pid: "579",
     bits: "10",
-<<<<<<< HEAD
-    channel:"6"
-=======
     channel:"6",
     sampling_rate:"250"
->>>>>>> c648a319
   },
   {
     name: "Arduino Due",
     field_pid: "61",
     bits: "12",
-<<<<<<< HEAD
-    channel:"6"
-=======
     channel:"6",
     sampling_rate:"250"
->>>>>>> c648a319
   },
   {
     name: "UNO-R4",
     field_pid: "105",
     bits: "14",
-<<<<<<< HEAD
-    channel:"6"
-=======
     channel:"6",
     sampling_rate:"500"
->>>>>>> c648a319
   },
   {
     name: "Arduino UNO R4 WiFi",
     field_pid: "4098",
     bits: "14",
-<<<<<<< HEAD
-    channel:"6"
-=======
     channel:"6",
     sampling_rate:"500"
->>>>>>> c648a319
   },
   {
     name: "Maker Uno",
     field_pid: "29987",
     bits: "10",
-<<<<<<< HEAD
-    channel:"6"
-=======
     channel:"6",
     sampling_rate:"250"
->>>>>>> c648a319
   },
   {
     name: "Uno-Clone",
     field_pid: "29987",
     bits: "10",
-<<<<<<< HEAD
-    channel:"6"
-=======
     channel:"6",
     sampling_rate:"250"
->>>>>>> c648a319
   },
   {
     name: "Maker Pi RP2040",
     field_pid: "4096",
     bits: "10",
-<<<<<<< HEAD
-    channel:"6"
-=======
     channel:"6",
-    sampling_rate:"250"
->>>>>>> c648a319
+    sampling_rate:"500"
   },
   {
     name: "RPI-PICO-RP2040",
     field_pid: "192",
     bits: "12",
-<<<<<<< HEAD
-    channel:"3"
-=======
     channel:"3",
     sampling_rate:"500"
->>>>>>> c648a319
   },
   {
     name: "GIGA-R1",
     field_pid: "614",
     bits: "16",
-<<<<<<< HEAD
-    channel:"6"
-=======
     channel:"6",
     sampling_rate:"500"
->>>>>>> c648a319
   },
 ]);