export const BoardsList = Object.freeze([
  {
    name: "Uno-R3",
    field_pid: "67",
    bits: "ten",
    channel:"6"
  },
  {
    name: "Nano-Clone",
    field_pid: "24577",
    bits: "ten",
    channel:"8"
  },
  {
    name: "Genuino-Uno",
    field_pid: "579",
    bits: "ten",
    channel:"6"
  },
  {
    name: "Arduino Due",
    field_pid: "61",
    bits: "twelve",
    channel:"6"
  },
  {
    name: "UNO-R4",
    field_pid: "105",
    bits: "fourteen",
    channel:"6"
  },
  {
<<<<<<< HEAD
=======
    name: "Arduino UNO R4 WiFi",
    field_pid: "4098",
    bits: "fourteen",
    channel:"6"
  },
  {
>>>>>>> e1eb0058
    name: "Maker Uno",
    field_pid: "29987",
    bits: "ten",
    channel:"6"
  },
  {
    name: "Uno-Clone",
    field_pid: "29987",
    bits: "ten",
    channel:"6"
  },
  {
    name: "Maker Pi RP2040",
    field_pid: "4096",
    bits: "ten",
    channel:"6"
  },
  {
<<<<<<< HEAD
    name: "Raspberry Pi Pico",
    field_pid: "10",
=======
    name: "RPI-PICO-RP2040",
    field_pid: "192",
>>>>>>> e1eb0058
    bits: "twelve",
    channel:"3"
  },
<<<<<<< HEAD
=======
  {
    name: "Arduino Giga R1",
    field_pid: "614",
    bits: "sixteen",
    channel:"6"
  },
>>>>>>> e1eb0058
]);<|MERGE_RESOLUTION|>--- conflicted
+++ resolved
@@ -30,15 +30,12 @@
     channel:"6"
   },
   {
-<<<<<<< HEAD
-=======
     name: "Arduino UNO R4 WiFi",
     field_pid: "4098",
     bits: "fourteen",
     channel:"6"
   },
   {
->>>>>>> e1eb0058
     name: "Maker Uno",
     field_pid: "29987",
     bits: "ten",
@@ -57,23 +54,15 @@
     channel:"6"
   },
   {
-<<<<<<< HEAD
-    name: "Raspberry Pi Pico",
-    field_pid: "10",
-=======
     name: "RPI-PICO-RP2040",
     field_pid: "192",
->>>>>>> e1eb0058
     bits: "twelve",
     channel:"3"
   },
-<<<<<<< HEAD
-=======
   {
     name: "Arduino Giga R1",
     field_pid: "614",
     bits: "sixteen",
     channel:"6"
   },
->>>>>>> e1eb0058
 ]);