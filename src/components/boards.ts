// Shared constants for common properties
const COMMON_BAUD_RATE = 230400;
const COMMON_TIMEOUT = 2000;
const HIGH_SPEED_TIMEOUT = 100;
const COMMON_SAMPLING_RATE = 250;

// Type definition for the board configuration
interface BoardConfig {
    chords_id: string;
    device_name: string;
    field_pid: number;
    adc_resolution: number;
    channel_count: number;
    sampling_rate: number;
    serial_timeout: number;
    baud_Rate: number;
}

// Shared configurations
const createBoardConfig = ({
    chords_id,
    device_name,
    field_pid,
    adc_resolution,
    channel_count,
    sampling_rate = COMMON_SAMPLING_RATE,
    serial_timeout = COMMON_TIMEOUT,
    baud_Rate = COMMON_BAUD_RATE, // Default value for baud_Rate
}: Partial<BoardConfig> & { chords_id: string; device_name: string; field_pid: number; adc_resolution: number; channel_count: number }) => {
    // Validate required parameters
    if (!chords_id || !device_name || !field_pid || !adc_resolution || !channel_count) {
        throw new Error('Missing required board configuration parameters');
    }

    // Validate numeric parameters
    if (adc_resolution <= 0 || channel_count <= 0 || sampling_rate <= 0 || serial_timeout <= 0 || baud_Rate <= 0) {
        throw new Error('Invalid numeric parameters in board configuration');
    }

    return {
        chords_id,
        device_name,
        field_pid,
        adc_resolution,
        channel_count,
        sampling_rate,
        serial_timeout,
        baud_Rate,
    };
};

export const BoardsList: ReadonlyArray<BoardConfig> = Object.freeze([
    createBoardConfig({
        chords_id: "UNO-R3",
        device_name: "Arduino UNO R3",
        field_pid: 67,
        adc_resolution: 10,
        channel_count: 6,
        baud_Rate: 115200,
    }),
    createBoardConfig({
        chords_id: "MEGA-2560-R3",
        device_name: "Arduino MEGA 2560 R3",
        field_pid: 66,
        adc_resolution: 10,
        channel_count: 16,
        baud_Rate: 115200,
    }),
    createBoardConfig({
        chords_id: "MEGA-2560-CLONE",
        device_name: "MEGA 2560 CLONE",
        field_pid: 29987,
        adc_resolution: 10,
        channel_count: 16,
        baud_Rate: 115200,
    }),
    createBoardConfig({
        chords_id: "MEGA-2560-CLONE",
        device_name: "MEGA 2560 CLONE",
        field_pid: 32832,
        adc_resolution: 10,
        channel_count: 16,
        baud_Rate: 115200,
    }),
    createBoardConfig({
        chords_id: "NANO-CLONE",
        device_name: "Arduino Nano Clone",
        field_pid: 29987,
        adc_resolution: 10,
        channel_count: 8,
        baud_Rate: 115200,
    }),
    createBoardConfig({
        chords_id: "NANO-CLONE",
        device_name: "Arduino Nano Clone",
        field_pid: 32832,
        adc_resolution: 10,
        channel_count: 8,
        baud_Rate: 115200,
    }),
    createBoardConfig({
        chords_id: "NANO-CLASSIC",
        device_name: "Arduino NANO Classic",
        field_pid: 24577,
        adc_resolution: 10,
        channel_count: 8,
        baud_Rate: 115200,
    }),
    createBoardConfig({
        chords_id: "GENUINO-UNO",
        device_name: "Genuino UNO",
        field_pid: 579,
        adc_resolution: 10,
        channel_count: 6,
        baud_Rate: 115200,
    }),
    createBoardConfig({
        chords_id: "UNO-R4",
        device_name: "Arduino UNO R4 Minima",
        field_pid: 105,
        adc_resolution: 14,
        channel_count: 6,
        sampling_rate: 500,
        serial_timeout: HIGH_SPEED_TIMEOUT,
    }),
    createBoardConfig({
        chords_id: "UNO-R4",
        device_name: "Arduino UNO R4 Wifi",
        field_pid: 4098,
        adc_resolution: 14,
        channel_count: 6,
        sampling_rate: 500,
        serial_timeout: HIGH_SPEED_TIMEOUT,
    }),
    createBoardConfig({
        chords_id: "UNO-CLONE",
        device_name: "Maker UNO / UNO Clone",
        field_pid: 29987,
        adc_resolution: 10,
        channel_count: 6,
        baud_Rate: 115200,
    }),
    createBoardConfig({
        chords_id: "UNO-CLONE",
        device_name: "Maker UNO / UNO Clone",
        field_pid: 32832,
        adc_resolution: 10,
        channel_count: 6,
        baud_Rate: 115200,
    }),
    createBoardConfig({
        chords_id: "RPI-PICO-RP2040",
        device_name: "Raspberry Pi Pico",
        field_pid: 192,
        adc_resolution: 12,
        channel_count: 3,
        sampling_rate: 500,
        serial_timeout: HIGH_SPEED_TIMEOUT,
    }),
    createBoardConfig({
        chords_id: "GIGA-R1",
        device_name: "Arduino GIGA R1",
        field_pid: 614,
        adc_resolution: 16,
        channel_count: 6,
        sampling_rate: 500,
        serial_timeout: HIGH_SPEED_TIMEOUT,
    }),
    createBoardConfig({
        chords_id: "STM32G4-CORE-BOARD",
        device_name: "STM32G4 Core Board",
        field_pid: 22336,
        adc_resolution: 12,
        channel_count: 16,
        sampling_rate: 250,
        serial_timeout: HIGH_SPEED_TIMEOUT,
    }),
    createBoardConfig({
        chords_id: "STM32F4-BLACK-PILL",
        device_name: "STM32F4 Black Pill",
        field_pid: 22336,
        adc_resolution: 12,
        channel_count: 8,
        sampling_rate: 500,
        serial_timeout: HIGH_SPEED_TIMEOUT,
    }),
<<<<<<< HEAD
    createBoardConfig({ 
=======
    createBoardConfig({
>>>>>>> e9baeadc
        chords_id: "NPG-LITE",
        device_name: "NPG-LITE",
        field_pid: 4097,
        adc_resolution: 12,
        channel_count: 3,
<<<<<<< HEAD
        sampling_rate: 500,
        serial_timeout: HIGH_SPEED_TIMEOUT,
=======
        baud_Rate: 230400,
        sampling_rate: 500,
>>>>>>> e9baeadc
    }),
]);<|MERGE_RESOLUTION|>--- conflicted
+++ resolved
@@ -184,22 +184,13 @@
         sampling_rate: 500,
         serial_timeout: HIGH_SPEED_TIMEOUT,
     }),
-<<<<<<< HEAD
-    createBoardConfig({ 
-=======
     createBoardConfig({
->>>>>>> e9baeadc
         chords_id: "NPG-LITE",
         device_name: "NPG-LITE",
         field_pid: 4097,
         adc_resolution: 12,
         channel_count: 3,
-<<<<<<< HEAD
-        sampling_rate: 500,
-        serial_timeout: HIGH_SPEED_TIMEOUT,
-=======
         baud_Rate: 230400,
         sampling_rate: 500,
->>>>>>> e9baeadc
     }),
 ]);