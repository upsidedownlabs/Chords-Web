export const BoardsList = Object.freeze([
  {
    name: "UNO-R3",
    device_name:"Arduino UNO R3",
    field_pid: "67",
    bits: "10",
    channel:"6",
    sampling_rate:"250"
  },
  {
    name: "NANO-CLONE",
    device_name:"Arduino Nano Clone",
    field_pid: "29987",
    bits: "10",
    channel:"8",
    sampling_rate:"250"
  },
  {
    name: "GENUINO-UNO",
    device_name:"Genuino UNO",
    field_pid: "579",
    bits: "10",
    channel:"6",
    sampling_rate:"250"
  },
  {
    name: "UNO-R4",
    device_name:"Arduino UNO R4 Minima",
    field_pid: "105",
    bits: "14",
    channel:"6",
    sampling_rate:"500"
  },
  {
    name: "UNO-R4",
    device_name:"Arduino UNO R4 Wifi",
    field_pid: "4098",
    bits: "14",
    channel: "6",
    sampling_rate: "500"
  },  
  {
    name: "UNO-CLONE",
    device_name:"Maker UNO / UNO Clone",
    field_pid: "29987",
    bits: "10",
    channel:"6",
    sampling_rate:"250"
  },
  {
<<<<<<< HEAD
    name: "Uno-Clone",
    field_pid: "29987",
    bits: "10",
    channel:"6",
    sampling_rate:"250"
  },
  {
    name: "Maker Pi RP2040",
    field_pid: "4096",
    bits: "10",
    channel:"6",
    sampling_rate:"500"
  },
  {
=======
>>>>>>> b5f76657
    name: "RPI-PICO-RP2040",
    device_name:"Raspberry Pi Pico",
    field_pid: "192",
    bits: "12",
    channel:"3",
    sampling_rate:"500"
  },
  {
    name: "GIGA-R1",
    device_name:"Arduino GIGA R1",
    field_pid: "614",
    bits: "16",
    channel:"6",
    sampling_rate:"500"
  },
]);<|MERGE_RESOLUTION|>--- conflicted
+++ resolved
@@ -48,23 +48,6 @@
     sampling_rate:"250"
   },
   {
-<<<<<<< HEAD
-    name: "Uno-Clone",
-    field_pid: "29987",
-    bits: "10",
-    channel:"6",
-    sampling_rate:"250"
-  },
-  {
-    name: "Maker Pi RP2040",
-    field_pid: "4096",
-    bits: "10",
-    channel:"6",
-    sampling_rate:"500"
-  },
-  {
-=======
->>>>>>> b5f76657
     name: "RPI-PICO-RP2040",
     device_name:"Raspberry Pi Pico",
     field_pid: "192",
