'use client';

import React, { useState, useEffect } from 'react';
import Image from 'next/image';


const CardSlider = () => {
  const cards = [
    {
      title: "Hardware",
      description: "Take a development board, BioAmp hardware, cables & electrodes. Make the connections.",
      image: "./steps/step1.webp",
    },
    {
      title: "Firmware",
      description: "Upload the provided code to your development board using Arduino IDE.",
      image: "./steps/step2.webp",
    },
    {
      title: "Connection",
      description: "Open Chords, click connect, choose COM port and start visualizing the signals.",
      image: "./steps/step3.webp",
    },
    {
      title: "Visualization",
      description: "Keep an eye on the system performance and make necessary adjustments.",
      image: "./steps/step4.webp",
    },
  ];

  const [currentIndex, setCurrentIndex] = useState(0);
  const [isPaused, setIsPaused] = useState(false);
  const [isModalOpen, setIsModalOpen] = useState(false);
  const [fadeIn, setFadeIn] = useState(false); // State to control fade-in animation

  useEffect(() => {
    // Declare the interval variable with a clear type.
    let interval: NodeJS.Timeout | null = null;

    if (!isPaused) {
      // Start the interval if not paused.
      interval = setInterval(() => {
        setCurrentIndex((prevIndex) => (prevIndex + 1) % cards.length);
      }, 3000);
    }

    // Clear the interval whenever `isPaused` changes.
    return () => {
      if (interval) clearInterval(interval);
    };
  }, [isPaused, cards.length]); // Dependency array now includes isPaused.

  useEffect(() => {
    // Trigger fade-in animation on image change
    setFadeIn(true);
    const timer = setTimeout(() => setFadeIn(false), 0); // Reset after animation completes
    return () => clearTimeout(timer); // Cleanup timer
  }, [currentIndex]);
  const currentCard = cards[currentIndex];

  const handleImageClick = () => {
    setIsModalOpen(true);
  };
  const setIndex = (index: number) => {
    setCurrentIndex(index);
    setIsPaused(true)
  };

  const closeModal = () => {
    setIsModalOpen(false);
  };

  return (
    <section className="flex flex-col mt-12">
    <div className="container grid items-center justify-center text-left max-w-7xl px-4 sm:px-24 md:px-24 lg:px-12 xl:px-6">
      {/* Heading */}
      <div className="space-y-4 w-full">
<<<<<<< HEAD
        <h2 className="text-2xl font-bold tracking-wide sm:text-3xl md:text-3xl pb-8 w-full">
=======
        <h2 className="text-lg font-bold tracking-wide sm:text-3xl md:text-3xl pb-8 w-full">
>>>>>>> 51008b7a
          Get Started in Few Steps
        </h2>
      </div>

        {/* Progress Line and Steps for Small and Medium Screens */}
        <div className="relative  fade-in after:absolute after:left-8 after:right-8 after:top-1/2 after:block after:h-0.5 after:-translate-y-1/2 after:rounded-lg after:bg-gray-400 max-w-7xl items-center lg:hidden">
          <ol className="relative z-10 flex justify-between text-sm font-medium text-primary">
            {Array.from({ length: 4 }).map((_, index) => (
              <li className="flex items-center bg-background p-2" key={index}>
                <button
                  className={`size-6 rounded-full text-center text-[15px] font-bold text-background ${index === currentIndex ? 'bg-primary' : 'bg-gray-400'}`}
                  onMouseEnter={() => setIndex(index)}
                  onMouseLeave={() => setIsPaused(false)}
                >
                  <span>{index + 1}</span>
                </button>
              </li>
            ))}
          </ol>
        </div>

        {/* Labels for each step (shown on small and medium screens) */}
        <div className="flex justify-between w-full max-w-7xl lg:hidden mb-6">
          <div className="text-center pl-10">
            <p className="text-muted-foreground hidden sm:block">Hardware</p>
          </div>
          <div className="text-center pl-10">
            <p className="text-muted-foreground hidden sm:block">Firmware</p>
          </div>
          <div className="text-center pl-7">
            <p className="text-muted-foreground hidden sm:block">Connection</p>
          </div>
          <div className="text-center">
            <p className="text-muted-foreground pr-10 hidden sm:block">Visualization</p>
          </div>
        </div>

        {/* Main Content with Sidebar on Right for Large Screens */}

    <div className="flex flex-col lg:flex-row items-center justify-between text-center max-w-6xl">
  {/* Image */}
  <div className="w-full sm:w-full md:w-full lg:w-[90%] h-auto">
    {/* Apply fade-in animation conditionally */}
    <Image
      src={currentCard.image}
      alt={currentCard.title}
      width={1000}
      height={500}
      className={`${fadeIn ? 'fade-in' : ''} rounded-md object-cover cursor-pointer lg:max-h-[500px] transition-opacity duration-500 ease-in-out`}
      onMouseEnter={() => setIsPaused(true)}
      onMouseLeave={() => setIsPaused(false)}
      onClick={handleImageClick}
    />
  </div>

  {/* Index Sidebar for Large Screens */}
  <div className="hidden lg:flex flex-col items-center ml-8 fade-in">
    <ol className="space-y-4 text-sm font-medium text-primary">
      {Array.from({ length: 4 }).map((_, index) => (
        <li className="flex items-center bg-background p-2" key={index}>
          <button
            className={`size-2 sm:size-6 rounded-full text-center text-[10px] sm:text-[15px] font-bold text-background ${index === currentIndex ? 'bg-primary' : 'bg-gray-400'}`}
            onMouseEnter={() => setIndex(index)}
            onMouseLeave={() => setIsPaused(false)}
          >
            {index + 1}
          </button>
        </li>
      ))}
    </ol>
  </div>
</div>

        {/* Modal for Enlarged Image */}
        {isModalOpen && (
          <div
            className="fixed inset-0 bg-black bg-opacity-50 flex items-center justify-center z-50 fade-in"
            onClick={closeModal}
          >
            <div className="fade-in opacity-100 transition-opacity duration-500">
              <Image
                src={currentCard.image}
                alt={currentCard.title}
                width={1200}
                height={1000}
                className="fade-in rounded-md object-cover cursor-pointer transition-opacity duration-500 ease-in-out"
                onMouseEnter={() => setIsPaused(true)}
                onMouseLeave={() => setIsPaused(false)}
                onClick={handleImageClick}
              />
            </div>
          </div>
        )}
      </div>
    </section>


  );
};

export default CardSlider;<|MERGE_RESOLUTION|>--- conflicted
+++ resolved
@@ -75,11 +75,7 @@
     <div className="container grid items-center justify-center text-left max-w-7xl px-4 sm:px-24 md:px-24 lg:px-12 xl:px-6">
       {/* Heading */}
       <div className="space-y-4 w-full">
-<<<<<<< HEAD
-        <h2 className="text-2xl font-bold tracking-wide sm:text-3xl md:text-3xl pb-8 w-full">
-=======
         <h2 className="text-lg font-bold tracking-wide sm:text-3xl md:text-3xl pb-8 w-full">
->>>>>>> 51008b7a
           Get Started in Few Steps
         </h2>
       </div>
