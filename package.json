{
  "name": "chords",
  "version": "2.6.0a",
  "private": true,
  "scripts": {
    "dev": "next dev",
    "prebuild": "ts-node scripts/generateManifest.mjs",
    "build": "next build",
    "start": "next start",
    "lint": "next lint",
    "export": "next export",
    "distDir": "out",
    "generate-manifest": "ts-node scripts/generateManifest.mjs"
  },
  "dependencies": {
    "@radix-ui/react-accordion": "^1.2.12",
    "@radix-ui/react-avatar": "^1.1.11",
    "@radix-ui/react-checkbox": "^1.3.3",
    "@radix-ui/react-dialog": "^1.1.15",
    "@radix-ui/react-hover-card": "^1.1.15",
    "@radix-ui/react-icons": "^1.3.2",
    "@radix-ui/react-label": "^2.1.8",
    "@radix-ui/react-popover": "^1.1.15",
    "@radix-ui/react-radio-group": "^1.3.8",
    "@radix-ui/react-select": "^2.2.6",
    "@radix-ui/react-separator": "^1.1.8",
    "@radix-ui/react-slider": "^1.3.6",
    "@radix-ui/react-slot": "^1.2.4",
    "@radix-ui/react-switch": "^1.2.6",
    "@radix-ui/react-toggle": "^1.1.10",
    "@radix-ui/react-toggle-group": "^1.1.11",
    "@radix-ui/react-tooltip": "^1.2.8",
    "@types/p5": "^1.7.6",
    "@types/w3c-web-serial": "^1.0.6",
    "class-variance-authority": "^0.7.0",
    "clsx": "^2.1.1",
    "embla-carousel-react": "^8.1.5",
    "esc-pos-encoder": "^2.0.1",
    "fft-js": "^0.0.12",
    "file-saver": "^2.0.5",
    "framer-motion": "^11.5.4",
    "glob": "10.5.0",
    "html2canvas": "^1.4.1",
    "jszip": "^3.10.1",
    "lucide-react": "^0.460.0",
<<<<<<< HEAD
    "next": "^16.0.7",
    "next-pwa": "^5.6.0",
    "next-themes": "^1.0.0-beta.0",
    "react": "^19.0.1",
    "react-dom": "^19.0.1",
=======
    "next": "^16.0.3",
    "next-pwa": "^5.6.0",
    "next-themes": "^0.3.0",
    "react": "18.3.1",
    "react-dom": "18.3.1",
>>>>>>> 7793d473
    "react-icons": "^5.3.0",
    "smoothie": "^1.36.1",
    "sonner": "^1.5.0",
    "tailwind-merge": "^2.3.0",
    "tailwindcss-animate": "^1.0.7",
    "uuid": "^11.0.3",
    "webgl-plot": "^0.7.2"
  },
  "devDependencies": {
    "@types/esc-pos-encoder": "^1.3.4",
    "@types/file-saver": "^2.0.7",
    "@types/node": "^20",
    "@types/react": "^19.0.1",
    "@types/react-dom": "^19.0.1",
    "@types/uuid": "^10.0.0",
    "dotenv": "^16.4.7",
    "eslint": "^8",
    "eslint-config-next": "14.2.3",
    "postcss": "^8",
    "tailwindcss": "^3.4.1",
    "ts-node": "^10.9.2",
    "typescript": "^5"
  }
}<|MERGE_RESOLUTION|>--- conflicted
+++ resolved
@@ -43,19 +43,11 @@
     "html2canvas": "^1.4.1",
     "jszip": "^3.10.1",
     "lucide-react": "^0.460.0",
-<<<<<<< HEAD
     "next": "^16.0.7",
     "next-pwa": "^5.6.0",
     "next-themes": "^1.0.0-beta.0",
     "react": "^19.0.1",
     "react-dom": "^19.0.1",
-=======
-    "next": "^16.0.3",
-    "next-pwa": "^5.6.0",
-    "next-themes": "^0.3.0",
-    "react": "18.3.1",
-    "react-dom": "18.3.1",
->>>>>>> 7793d473
     "react-icons": "^5.3.0",
     "smoothie": "^1.36.1",
     "sonner": "^1.5.0",
